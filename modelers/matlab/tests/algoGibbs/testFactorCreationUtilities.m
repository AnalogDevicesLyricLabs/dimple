--- conflicted
+++ resolved
@@ -33,11 +33,8 @@
 test3(debugPrint, repeatable);
 test4(debugPrint, repeatable);
 test5(debugPrint, repeatable);
-<<<<<<< HEAD
 test6(debugPrint, repeatable);
-=======
 test7(debugPrint, repeatable);
->>>>>>> e518c33b
 
 dtrace(debugPrint, '--testFactorCreationUtilities');
 
@@ -366,14 +363,8 @@
 end
 
 
-<<<<<<< HEAD
 % Test Multinomial
 function test6(debugPrint, repeatable)
-=======
-
-% Test Poisson
-function test7(debugPrint, repeatable)
->>>>>>> e518c33b
 
 fgAlt = FactorGraph();
 fgAlt.Solver = 'Gibbs';
@@ -381,7 +372,6 @@
 fg = FactorGraph();
 fg.Solver = 'Gibbs';
 
-<<<<<<< HEAD
 dim = 7;
 maxN = 100;
 constN = 37;
@@ -575,7 +565,20 @@
 assert(strcmp('MultinomialEnergyParameters',z7.Factors{1}.VectorObject.getFactorFunction.getName));
 assert(strcmp('MultinomialEnergyParameters',z8.Factors{1}.VectorObject.getFactorFunction.getName));
 
-=======
+
+end
+
+
+
+% Test Poisson
+function test7(debugPrint, repeatable)
+
+fgAlt = FactorGraph();
+fgAlt.Solver = 'Gibbs';
+
+fg = FactorGraph();
+fg.Solver = 'Gibbs';
+
 maxK = 100;
 constLambda = 12.7;
 lambda = Real;
@@ -611,6 +614,5 @@
 x9 = Poisson(lambdaAlt, maxK, fgAlt);
 assert(x9.Solver.getParentGraph == fgAlt.Solver);
 assert(isa(x9,'Discrete'));
->>>>>>> e518c33b
-
-end
+
+end
