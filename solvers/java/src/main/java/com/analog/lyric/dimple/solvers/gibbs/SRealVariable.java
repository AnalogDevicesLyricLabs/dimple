/*******************************************************************************
 *   Copyright 2012 Analog Devices, Inc.
 *
 *   Licensed under the Apache License, Version 2.0 (the "License");
 *   you may not use this file except in compliance with the License.
 *   You may obtain a copy of the License at
 *
 *       http://www.apache.org/licenses/LICENSE-2.0
 *
 *   Unless required by applicable law or agreed to in writing, software
 *   distributed under the License is distributed on an "AS IS" BASIS,
 *   WITHOUT WARRANTIES OR CONDITIONS OF ANY KIND, either express or implied.
 *   See the License for the specific language governing permissions and
 *   limitations under the License.
 ********************************************************************************/

package com.analog.lyric.dimple.solvers.gibbs;

import java.util.ArrayList;

import com.analog.lyric.dimple.FactorFunctions.core.FactorFunction;
import com.analog.lyric.dimple.FactorFunctions.core.FactorFunctionUtilities;
import com.analog.lyric.dimple.model.DimpleException;
import com.analog.lyric.dimple.model.Factor;
import com.analog.lyric.dimple.model.INode;
import com.analog.lyric.dimple.model.Real;
import com.analog.lyric.dimple.model.RealDomain;
import com.analog.lyric.dimple.model.VariableBase;
import com.analog.lyric.dimple.solvers.core.SRealVariableBase;
import com.analog.lyric.dimple.solvers.core.SolverRandomGenerator;
import com.analog.lyric.dimple.solvers.core.proposalKernels.DefaultProposalKernel;
import com.analog.lyric.dimple.solvers.core.proposalKernels.IProposalKernel;
import com.analog.lyric.dimple.solvers.interfaces.ISolverFactor;
import com.analog.lyric.dimple.solvers.interfaces.ISolverNode;

public class SRealVariable extends SRealVariableBase implements ISolverVariableGibbs
{
	protected Real _varReal;
	protected ObjectSample _outputMsg;
	protected double _sampleValue = 0;
	protected double _initialSampleValue = 0;
	protected FactorFunction _input;
	protected RealDomain _domain;
	protected double _proposalStdDev = 1;
	protected IProposalKernel _proposalKernel = new DefaultProposalKernel();
	protected ArrayList<Double> _sampleArray;
	protected double _bestSampleValue;
	protected double _beta = 1;
	protected boolean _holdSampleValue = false;
	protected boolean _isDeterministicDepdentent = false;
	protected boolean _hasDeterministicDependents = false;



	public SRealVariable(VariableBase var)  
	{
		super(var);

		if (!(var.getDomain() instanceof RealDomain))
			throw new DimpleException("expected real domain");

		_varReal = (Real)_var;
		_domain = (RealDomain)var.getDomain();
	}


	public void updateEdge(int outPortNum)
	{
		throw new DimpleException("Method not supported in Gibbs sampling solver.");
	}

	public void update()
	{
		// Don't bother to re-sample deterministic dependent variables (those that are the output of a directional deterministic factor)
		if (_isDeterministicDepdentent) return;

		// If the sample value is being held, don't modify the value
		if (_holdSampleValue) return;
		
		// Also return if the variable is set to a fixed value
		if (_var.hasFixedValue()) return;

		
		double _lowerBound = _domain.getLowerBound();
		double _upperBound = _domain.getUpperBound();

		double proposalValue = (Double)_proposalKernel.next(_sampleValue);
		double previousSampleValue = _sampleValue;

		// If outside the bounds, then reject
		if ((proposalValue >= _lowerBound) && (proposalValue <= _upperBound))
		{
			// Get the potential for the current sample value
			double LPrevious = getSamplePotential();
			
			// Get the potential for the proposed sample value
			setCurrentSample(proposalValue);
			double LProposed = getSamplePotential();

			// Temper
			LPrevious *= _beta;
			LProposed *= _beta;

			// Accept or reject
			double rejectionThreshold = Math.exp(LPrevious - LProposed);	// Note, no Hastings factor if Gaussian proposal distribution
<<<<<<< HEAD
			if (GibbsSolverRandomGenerator.rand.nextDouble() < rejectionThreshold)
			{
=======
			if (SolverRandomGenerator.rand.nextDouble() < rejectionThreshold)
>>>>>>> 4b01ef12
				setCurrentSample(proposalValue);		// Accept
			}
			else
			{
				setCurrentSample(previousSampleValue);	// Reject
			}
		}
	}
	
	// For sampling, get the potential for the neighboring factors given the current sample value
	protected final double getSamplePotential()
	{
		int numPorts = _var.getSiblings().size();
		double potential = 0;

		// Sum up the potentials from the input and all connected factors
		if (_input != null)
			potential = _input.evalEnergy(new Object[]{_sampleValue});

		for (int portIndex = 0; portIndex < numPorts; portIndex++)
		{
			INode factorNode = _var.getSiblings().get(portIndex);
			ISolverFactorGibbs factor = (ISolverFactorGibbs)(factorNode.getSolver());
			int factorPortNumber = factorNode.getPortNum(_var);
			potential += factor.getConditionalPotential(factorPortNumber);
		}
		
		return potential;
	}

	public void randomRestart()
	{
		// If the sample value is being held, don't modify the value
		if (_holdSampleValue) return;

		// If the variable has a fixed value, then set the current sample to that value and return
		if (_var.hasFixedValue())
		{
			setCurrentSample(_varReal.getFixedValue());
			return;
		}

		// TODO -- sample from the prior if specified, not just the bounds
		double hi = _domain.getUpperBound();
		double lo = _domain.getLowerBound();
		if (hi < Double.POSITIVE_INFINITY && lo > Double.NEGATIVE_INFINITY)
			setCurrentSample(SolverRandomGenerator.rand.nextDouble() * (hi - lo) + lo);
	}

	public void updateBelief()
	{
		// TODO -- not clear if it's practical to compute beliefs for real variables, or if so, how they should be represented
	}

	public Object getBelief() 
	{
		return 0d;
	}

	@Override
	public void setInputOrFixedValue(Object input,Object fixedValue, boolean hasFixedValue) 
	{
		if (input == null)
			_input = null;
		else
			_input = (FactorFunction)input;

		if (hasFixedValue)
		{
			setCurrentSample((Double)fixedValue);
		}
	}

	
	@Override 
	public void updateDirectedCache()
	{
		_hasDeterministicDependents = hasDeterministicDependents();
		_isDeterministicDepdentent = isDeterministicDependent();
		
	}
	
	@Override
	public void postAddFactor(Factor f)
	{
		updateDirectedCache();
		if (_var.hasFixedValue())
		{
			setCurrentSample((Double)_var.getFixedValueObject());
		}
		else
		{
			setCurrentSample(_sampleValue);
		}
		
	}

	
	@Override
	public final double getScore()
	{
		if (_var.hasFixedValue())
			return 0;
		else if (_input == null)
			return 0;
		else if (_guessWasSet)
			return _input.evalEnergy(_guessValue);
		else
			return _input.evalEnergy(_sampleValue);
	}
	
	@Override
	public Object getGuess()
	{
		if (_guessWasSet)
			return Double.valueOf(_guessValue);
		else if (_var.hasFixedValue())
			return Double.valueOf(_varReal.getFixedValue());
		else
			return Double.valueOf(_sampleValue);
	}


	public final void saveAllSamples()
	{
		_sampleArray = new ArrayList<Double>();
	}

	public final void saveCurrentSample()
	{
		if (_sampleArray != null)
			_sampleArray.add(_sampleValue);
	}

	public final void saveBestSample()
	{
		_bestSampleValue = _sampleValue;
	}
	
	public double getConditionalPotential(int portIndex)
	{
		double result = getPotential();		// Start with the local potential
		
		// Propagate the request through the other neighboring factors and sum up the results
		ArrayList<INode> siblings = _var.getSiblings();
		int numPorts = siblings.size();
		for (int port = 0; port < numPorts; port++)	// Plus each input message value
			if (port != portIndex)
				result += ((ISolverFactorGibbs)siblings.get(port).getSolver()).getConditionalPotential(_var.getSiblingPortIndex(port));

		    return result;
	}

	public final double getPotential()
	{
		if (_var.hasFixedValue())
			return 0;
		else if (_input == null)
			return 0;
		else
			return _input.evalEnergy(new Object[]{_sampleValue});
	}

    public final void setCurrentSample(Object value) {setCurrentSample(FactorFunctionUtilities.toDouble(value));}
	public final void setCurrentSample(double value)
	{
		_sampleValue = value;
		_outputMsg.value = _sampleValue;
		
		// If this variable has deterministic dependents, then set their values
		if (_hasDeterministicDependents)
		{
			ArrayList<INode> siblings = _var.getSiblings();
			int numPorts = siblings.size();
			for (int port = 0; port < numPorts; port++)	// Plus each input message value
			{
				Factor f = (Factor)siblings.get(port);
				if (f.getFactorFunction().isDeterministicDirected() && !f.isDirectedTo(_var))
					((ISolverFactorGibbs)f.getSolver()).updateNeighborVariableValue(_var.getSiblingPortIndex(port));
			}
		}
	}

	public final double getCurrentSample()
	{
		return _sampleValue;
	}

	public final double getBestSample()
	{
		return _bestSampleValue;
	}

	public final double[] getAllSamples()
	{
		int length = _sampleArray.size();
		double[] retval = new double[length];
		for (int i = 0; i < length; i++)
			retval[i] = _sampleArray.get(i);
		return retval;
	}

	public final void setAndHoldSampleValue(double value)
	{
		setCurrentSample(value);
		holdSampleValue();
	}

	public final void holdSampleValue()
	{
		_holdSampleValue = true;
	}

	public final void releaseSampleValue()
	{
		_holdSampleValue = false;
	}


	// FIXME: Generalize to proposal kernels that take different parameters
	public final void setProposalStandardDeviation(double stdDev)
	{
		_proposalStdDev = stdDev;
		_proposalKernel.setParameters(stdDev);
	}
	public final double getProposalStandardDeviation()
	{
		return _proposalStdDev;
	}
	
	// Set the proposal kernel parameters more generally
	public final void setProposalKernelParameters(Object... parameters)
	{
		_proposalKernel.setParameters(parameters);
	}
	
	// Override the default proposal kernel
	public final void setProposalKernel(IProposalKernel proposalKernel)					// IProposalKernel object
	{
		_proposalKernel = proposalKernel;
	}
	public final void setProposalKernel(String proposalKernelName) throws Exception		// Name of proposal kernel
	{
		String fullQualifiedName = "com.analog.lyric.dimple.solvers.core.proposalKernels." + proposalKernelName; 
		_proposalKernel = (IProposalKernel)(Class.forName(fullQualifiedName).getConstructor().newInstance());
	}

	

	public final void setInitialSampleValue(double initialSampleValue) {_initialSampleValue = initialSampleValue;}
	public final double getInitialSampleValue() {return _initialSampleValue;}


	public final void setBeta(double beta)	// beta = 1/temperature
	{
		_beta = beta;
	}
	
	// Determine whether or not this variable is a deterministic dependent variable; that is, one that corresponds
	// to the output of a directed deterministic factor
	public boolean isDeterministicDependent()
	{
		for (INode f : _var.getSiblings())
		{
			Factor factor = (Factor)f;
			if (factor.getFactorFunction().isDeterministicDirected() && factor.isDirectedTo(_var))
				return true;
		}
		return false;
	}
	
	// Determine whether or not this variable has variables that are deterministic dependents of this variable
	public boolean hasDeterministicDependents()
	{
		for (INode f : _var.getSiblings())
		{
			Factor factor = (Factor)f;
			if (factor.getFactorFunction().isDeterministicDirected() && !factor.isDirectedTo(_var))
				return true;
		}
		return false;
	}



	public ObjectSample createDefaultMessage() 
	{
		if (_var.hasFixedValue())
			return new ObjectSample(_varReal.getFixedValue());
		else
			return new ObjectSample(_initialSampleValue);
	}

	@Override
	public Object resetInputMessage(Object message) 
	{
		((ObjectSample)message).value = _var.hasFixedValue() ? _varReal.getFixedValue() : _initialSampleValue;
		return message;
	}

	@Override
	public void resetEdgeMessages(int portNum) 
	{
	}

	@Override
	public Object getInputMsg(int portIndex) 
	{
		throw new DimpleException("Not supported by: " + this);	
	}

	@Override
	public Object getOutputMsg(int portIndex) 
	{
		return _outputMsg;	
	}

	@Override
	public void setInputMsg(int portIndex, Object obj) 
	{
				
	}

	@Override
	public void moveMessages(ISolverNode other, int thisPortNum, int otherPortNum) 
	{
		
	}
	

	public void initialize()
	{
		super.initialize();

		if (!_isDeterministicDepdentent)
		{
			double initialSampleValue = _var.hasFixedValue() ? _varReal.getFixedValue() : _initialSampleValue;
			if (!_holdSampleValue)
				setCurrentSample(initialSampleValue);
		}
		
		_bestSampleValue = _sampleValue;
		if (_sampleArray != null) _sampleArray.clear();
	}

	@Override
	public Object [] createMessages(ISolverFactor factor) 
	{
		return new Object [] {null,_outputMsg};
	}
	
	public void createNonEdgeSpecificState()
	{

		_outputMsg = createDefaultMessage();
	}
	
	@Override
    public void moveNonEdgeSpecificState(ISolverNode other)
    {
		SRealVariable ovar = ((SRealVariable)other);
		_outputMsg = ovar._outputMsg;
		_sampleValue = ovar._sampleValue;
		_initialSampleValue = ovar._initialSampleValue;
		_sampleArray = ovar._sampleArray;
		_bestSampleValue = ovar._bestSampleValue;
		_beta = ovar._beta;
		_proposalStdDev = ovar._proposalStdDev;
		_holdSampleValue = ovar._holdSampleValue;
    }


}<|MERGE_RESOLUTION|>--- conflicted
+++ resolved
@@ -103,12 +103,8 @@
 
 			// Accept or reject
 			double rejectionThreshold = Math.exp(LPrevious - LProposed);	// Note, no Hastings factor if Gaussian proposal distribution
-<<<<<<< HEAD
-			if (GibbsSolverRandomGenerator.rand.nextDouble() < rejectionThreshold)
+			if (SolverRandomGenerator.rand.nextDouble() < rejectionThreshold)
 			{
-=======
-			if (SolverRandomGenerator.rand.nextDouble() < rejectionThreshold)
->>>>>>> 4b01ef12
 				setCurrentSample(proposalValue);		// Accept
 			}
 			else
