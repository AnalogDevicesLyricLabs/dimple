--- conflicted
+++ resolved
@@ -218,59 +218,7 @@
 	}
 	
 	
-<<<<<<< HEAD
-	@Override
-	public void updateEdge(int outPortNum)
-	{
-		
-		if (_kIsSmallerThanDomain)
-			_kbestFactorEngine.updateEdge(outPortNum);
-		else
-			_tableFactorEngine.updateEdge(outPortNum);
-
-		if (_updateDerivative)
-			updateDerivative(outPortNum);
-		
-	}
-	
-	
-	@Override
-	public void update()
-	{
-		
-		if (_kIsSmallerThanDomain)
-			_kbestFactorEngine.update();
-		else
-			_tableFactorEngine.update();
-		
-		if (_updateDerivative)
-			for (int i = 0; i < _inputMsgs.length ;i++)
-				updateDerivative(i);
-		
-	}
-	
-
-		
-	/*
-	 * (non-Javadoc)
-	 * @see com.analog.lyric.dimple.solvers.core.SFactorBase#getBelief()
-	 * 
-	 * Calculates a piece of the beta free energy
-	 */
-	@Override
-	public double [] getBelief()
-	{
-		double [] retval = getUnormalizedBelief();
-		double sum = 0;
-		for (int i = 0; i < retval.length; i++)
-			sum += retval[i];
-		for (int i = 0; i < retval.length; i++)
-			retval[i] /= sum;
-		return retval;
-	}
-	
-=======
->>>>>>> 4da19845
+	
 	public double [] getUnormalizedBelief()
 	{
 		
@@ -651,26 +599,5 @@
 		return _outputMsgs;
 	}
 
-<<<<<<< HEAD
-	@Override
-	public void moveMessages(ISolverNode other, int portNum, int otherPort)
-	{
-		super.moveMessages(other,portNum,otherPort);
-		STableFactor sother = (STableFactor)other;
-	    if (_dampingInUse)
-	    	_savedOutMsgArray[portNum] = sother._savedOutMsgArray[otherPort];
-	    
-	}
-	
-	@Override
-	public void initialize()
-	{
-		super.initialize();
-		getFactorTable().getIndicesSparseUnsafe();
-		getFactorTable().getWeightsSparseUnsafe();
-	}
-
-
-=======
->>>>>>> 4da19845
+	
 }