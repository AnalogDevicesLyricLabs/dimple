/*******************************************************************************
*   Copyright 2013 Analog Devices, Inc.
*
*   Licensed under the Apache License, Version 2.0 (the "License");
*   you may not use this file except in compliance with the License.
*   You may obtain a copy of the License at
*
*       http://www.apache.org/licenses/LICENSE-2.0
*
*   Unless required by applicable law or agreed to in writing, software
*   distributed under the License is distributed on an "AS IS" BASIS,
*   WITHOUT WARRANTIES OR CONDITIONS OF ANY KIND, either express or implied.
*   See the License for the specific language governing permissions and
*   limitations under the License.
********************************************************************************/

package com.analog.lyric.dimple.solvers.gibbs.customFactors;

import java.util.HashSet;
import java.util.List;
import java.util.Set;

import com.analog.lyric.dimple.exceptions.DimpleException;
import com.analog.lyric.dimple.factorfunctions.CategoricalEnergyParameters;
import com.analog.lyric.dimple.factorfunctions.CategoricalUnnormalizedParameters;
import com.analog.lyric.dimple.factorfunctions.core.FactorFunction;
import com.analog.lyric.dimple.factorfunctions.core.FactorFunctionUtilities;
import com.analog.lyric.dimple.model.factors.Factor;
import com.analog.lyric.dimple.model.variables.Discrete;
import com.analog.lyric.dimple.model.variables.VariableBase;
import com.analog.lyric.dimple.solvers.core.parameterizedMessages.GammaParameters;
import com.analog.lyric.dimple.solvers.gibbs.SDiscreteVariable;
import com.analog.lyric.dimple.solvers.gibbs.SRealFactor;
import com.analog.lyric.dimple.solvers.gibbs.samplers.conjugate.GammaSampler;
import com.analog.lyric.dimple.solvers.gibbs.samplers.conjugate.IRealConjugateSamplerFactory;
import com.analog.lyric.dimple.solvers.gibbs.samplers.conjugate.NegativeExpGammaSampler;
import com.analog.lyric.dimple.solvers.interfaces.ISolverNode;
import com.analog.lyric.util.misc.NonNull;
import com.analog.lyric.util.misc.Nullable;

public class CustomCategoricalUnnormalizedOrEnergyParameters extends SRealFactor implements IRealConjugateFactor
{
<<<<<<< HEAD
	private @Nullable Object[] _outputMsgs;
	private @Nullable SDiscreteVariable[] _outputVariables;
	private @Nullable FactorFunction _factorFunction;
	private int _numParameters;
	private int _numParameterEdges;
	private int _numOutputEdges;
	private @Nullable int[] _constantOutputCounts;
=======
	private Object[] _outputMsgs;
	private SDiscreteVariable[] _outputVariables;
	private FactorFunction _factorFunction;
	private int _parameterDimension;
	private int _numParameterEdges;
	private int[] _constantOutputCounts;
>>>>>>> cad11427
	private boolean _hasConstantOutputs;
	private boolean _useEnergyParameters;

	public CustomCategoricalUnnormalizedOrEnergyParameters(Factor factor)
	{
		super(factor);
	}

	@SuppressWarnings("null")
	@Override
	public void updateEdgeMessage(int portNum)
	{
		if (portNum < _numParameterEdges)
		{
			// Port is a parameter input
			// Determine sample alpha and beta parameters
			// NOTE: This case works for either CategoricalUnnormalizedParameters or CategoricalEnergyParameters factor functions
			// since the actual parameter value doesn't come into play in determining the message in this direction

			GammaParameters outputMsg = (GammaParameters)_outputMsgs[portNum];

			// The parameter being updated corresponds to this value
			int parameterIndex = _factorFunction.getIndexByEdge(portNum);

			// Start with the ports to variable outputs
			int count = 0;
			for (int i = 0; i < _outputVariables.length; i++)
			{
				int outputIndex = _outputVariables[i].getCurrentSampleIndex();
				if (outputIndex == parameterIndex)
					count++;
			}
			
			// Include any constant outputs also
			if (_hasConstantOutputs)
				count += _constantOutputCounts[parameterIndex];
			
			outputMsg.setAlphaMinusOne(count);		// Sample alpha
			outputMsg.setBeta(0);					// Sample beta
		}
		else
			super.updateEdgeMessage(portNum);
	}
	
	
	@Override
	public Set<IRealConjugateSamplerFactory> getAvailableRealConjugateSamplers(int portNumber)
	{
		Set<IRealConjugateSamplerFactory> availableSamplers = new HashSet<IRealConjugateSamplerFactory>();
		if (isPortParameter(portNumber))					// Conjugate sampler if edge is a parameter input
			if (_useEnergyParameters)
				availableSamplers.add(NegativeExpGammaSampler.factory);	// Parameter inputs have conjugate negative exp-Gamma distribution
			else
				availableSamplers.add(GammaSampler.factory);			// Parameter inputs have conjugate Gamma distribution
		return availableSamplers;
	}
	
	public boolean isPortParameter(int portNumber)
	{
		determineConstantsAndEdges();	// Call this here since initialize may not have been called yet
		return (portNumber < _numParameterEdges);
	}

	
	
	@Override
	public void initialize()
	{
		super.initialize();
		
		// Determine what parameters are constants or edges, and save the state
<<<<<<< HEAD
		determineParameterConstantsAndEdges();
		
		
		// Pre-compute statistics associated with any constant output values
		_constantOutputCounts = null;
		if (_hasConstantOutputs)
		{
			FactorFunction factorFunction = _factor.getFactorFunction();
			Object[] constantValues = factorFunction.getConstants();
			int[] constantIndices = factorFunction.getConstantIndices();
			final int[] constantOutputCounts = _constantOutputCounts = new int[_numParameters];
			for (int i = 0; i < constantIndices.length; i++)
			{
				if (_hasFactorFunctionConstructorConstants || constantIndices[i] >= _numParameters)
				{
					int outputValue = FactorFunctionUtilities.toInteger(constantValues[i]);
					constantOutputCounts[outputValue]++;	// Histogram among constant outputs
				}
			}
		}
=======
		determineConstantsAndEdges();
>>>>>>> cad11427
	}
	
	
	private void determineConstantsAndEdges()
	{
		// Get the factor function and related state
		FactorFunction factorFunction = _factor.getFactorFunction();
		FactorFunction containedFactorFunction = factorFunction.getContainedFactorFunction();	// In case the factor function is wrapped
		_factorFunction = factorFunction;
		boolean hasFactorFunctionConstants = factorFunction.hasConstants();
		boolean hasFactorFunctionConstructorConstants;
		if (containedFactorFunction instanceof CategoricalUnnormalizedParameters)
		{
			CategoricalUnnormalizedParameters specificFactorFunction = (CategoricalUnnormalizedParameters)containedFactorFunction;
			hasFactorFunctionConstructorConstants = specificFactorFunction.hasConstantParameters();
			_parameterDimension = specificFactorFunction.getDimension();
			_useEnergyParameters = false;
		}
		else if (containedFactorFunction instanceof CategoricalEnergyParameters)
		{
			CategoricalEnergyParameters specificFactorFunction = (CategoricalEnergyParameters)containedFactorFunction;
			hasFactorFunctionConstructorConstants = specificFactorFunction.hasConstantParameters();
			_parameterDimension = specificFactorFunction.getDimension();
			_useEnergyParameters = true;
		}
		else
			throw new DimpleException("Invalid factor function");

		// Pre-determine whether or not the parameters are constant; if so save the value; if not save reference to the variable
		List<? extends VariableBase> siblings = _factor.getSiblings();
		_numParameterEdges = _parameterDimension;
		_hasConstantOutputs = false;
		if (hasFactorFunctionConstructorConstants)
		{
			// The factor function has fixed parameters provided in the factor-function constructor
			_numParameterEdges = 0;
			_hasConstantOutputs = hasFactorFunctionConstants;
		}
		else if (hasFactorFunctionConstants)
		{
			_hasConstantOutputs = factorFunction.hasConstantAtOrAboveIndex(_parameterDimension);
			int numConstantParameters = factorFunction.numConstantsInIndexRange(0, _parameterDimension - 1);
			_numParameterEdges = _parameterDimension - numConstantParameters;
		}

		
		// Pre-compute statistics associated with any constant output values
		_constantOutputCounts = null;
		if (_hasConstantOutputs)
		{
			Object[] constantValues = factorFunction.getConstants();
			int[] constantIndices = factorFunction.getConstantIndices();
			_constantOutputCounts = new int[_parameterDimension];
			for (int i = 0; i < constantIndices.length; i++)
			{
				if (hasFactorFunctionConstructorConstants || constantIndices[i] >= _parameterDimension)
				{
					int outputValue = FactorFunctionUtilities.toInteger(constantValues[i]);
					_constantOutputCounts[outputValue]++;	// Histogram among constant outputs
				}
			}
		}
		
		
		// Save output variables and add to the statistics any output variables that have fixed values
		int numVariableOutputs = 0;		// First, determine how many output variables are not fixed
		for (int edge = _numParameterEdges; edge < _numPorts; edge++)
			if (!(siblings.get(edge).hasFixedValue()))
				numVariableOutputs++;
		_outputVariables = new SDiscreteVariable[numVariableOutputs];
		for (int edge = _numParameterEdges, index = 0; edge < _numPorts; edge++)
		{
			Discrete outputVariable = (Discrete)siblings.get(edge);
			if (outputVariable.hasFixedValue())
			{
				int outputValue = outputVariable.getFixedValueIndex();
				if (_constantOutputCounts == null)
					_constantOutputCounts = new int[_parameterDimension];
				_constantOutputCounts[outputValue]++;	// Histogram among constant outputs
				_hasConstantOutputs = true;
			}
			else
				_outputVariables[index++] = (SDiscreteVariable)outputVariable.getSolver();
		}
<<<<<<< HEAD
		_numOutputEdges = _numPorts - _numParameterEdges;
	
		// Save output variables
		List<? extends VariableBase> siblings = _factor.getSiblings();
		final SDiscreteVariable[] outputVariables = _outputVariables = new SDiscreteVariable[_numOutputEdges];
		for (int i = 0; i < _numOutputEdges; i++)
			outputVariables[i] = (SDiscreteVariable)((siblings.get(i + _numParameterEdges)).getSolver());
=======
>>>>>>> cad11427
	}
	
	
	@Override
	public void createMessages()
	{
		super.createMessages();
<<<<<<< HEAD
		determineParameterConstantsAndEdges();	// Call this here since initialize may not have been called yet
		final Object[] outputMsgs = _outputMsgs = new Object[_numPorts];
=======
		determineConstantsAndEdges();	// Call this here since initialize may not have been called yet
		_outputMsgs = new Object[_numPorts];
>>>>>>> cad11427
		for (int port = 0; port < _numParameterEdges; port++)	// Only parameter edges
			outputMsgs[port] = new GammaParameters();
	}
	
	@SuppressWarnings("null")
	@Override
	public Object getOutputMsg(int portIndex)
	{
		return _outputMsgs[portIndex];
	}
	
	@SuppressWarnings("null")
	@Override
	public void moveMessages(@NonNull ISolverNode other, int thisPortNum, int otherPortNum)
	{
		super.moveMessages(other, thisPortNum, otherPortNum);
		_outputMsgs[thisPortNum] = ((CustomCategoricalUnnormalizedOrEnergyParameters)other)._outputMsgs[otherPortNum];
	}
}<|MERGE_RESOLUTION|>--- conflicted
+++ resolved
@@ -40,22 +40,12 @@
 
 public class CustomCategoricalUnnormalizedOrEnergyParameters extends SRealFactor implements IRealConjugateFactor
 {
-<<<<<<< HEAD
 	private @Nullable Object[] _outputMsgs;
 	private @Nullable SDiscreteVariable[] _outputVariables;
 	private @Nullable FactorFunction _factorFunction;
-	private int _numParameters;
-	private int _numParameterEdges;
-	private int _numOutputEdges;
-	private @Nullable int[] _constantOutputCounts;
-=======
-	private Object[] _outputMsgs;
-	private SDiscreteVariable[] _outputVariables;
-	private FactorFunction _factorFunction;
 	private int _parameterDimension;
 	private int _numParameterEdges;
-	private int[] _constantOutputCounts;
->>>>>>> cad11427
+	private @Nullable int[] _constantOutputCounts;
 	private boolean _hasConstantOutputs;
 	private boolean _useEnergyParameters;
 
@@ -127,31 +117,8 @@
 		super.initialize();
 		
 		// Determine what parameters are constants or edges, and save the state
-<<<<<<< HEAD
-		determineParameterConstantsAndEdges();
-		
-		
-		// Pre-compute statistics associated with any constant output values
-		_constantOutputCounts = null;
-		if (_hasConstantOutputs)
-		{
-			FactorFunction factorFunction = _factor.getFactorFunction();
-			Object[] constantValues = factorFunction.getConstants();
-			int[] constantIndices = factorFunction.getConstantIndices();
-			final int[] constantOutputCounts = _constantOutputCounts = new int[_numParameters];
-			for (int i = 0; i < constantIndices.length; i++)
-			{
-				if (_hasFactorFunctionConstructorConstants || constantIndices[i] >= _numParameters)
-				{
-					int outputValue = FactorFunctionUtilities.toInteger(constantValues[i]);
-					constantOutputCounts[outputValue]++;	// Histogram among constant outputs
+		determineConstantsAndEdges();
 				}
-			}
-		}
-=======
-		determineConstantsAndEdges();
->>>>>>> cad11427
-	}
 	
 	
 	private void determineConstantsAndEdges()
@@ -196,55 +163,46 @@
 			_numParameterEdges = _parameterDimension - numConstantParameters;
 		}
 
-		
+	
 		// Pre-compute statistics associated with any constant output values
 		_constantOutputCounts = null;
 		if (_hasConstantOutputs)
 		{
 			Object[] constantValues = factorFunction.getConstants();
 			int[] constantIndices = factorFunction.getConstantIndices();
-			_constantOutputCounts = new int[_parameterDimension];
+			final int[] constantOutputCounts = _constantOutputCounts = new int[_parameterDimension];
 			for (int i = 0; i < constantIndices.length; i++)
 			{
 				if (hasFactorFunctionConstructorConstants || constantIndices[i] >= _parameterDimension)
 				{
 					int outputValue = FactorFunctionUtilities.toInteger(constantValues[i]);
-					_constantOutputCounts[outputValue]++;	// Histogram among constant outputs
-				}
+					constantOutputCounts[outputValue]++;	// Histogram among constant outputs
+	}
 			}
 		}
-		
-		
+	
+	
 		// Save output variables and add to the statistics any output variables that have fixed values
 		int numVariableOutputs = 0;		// First, determine how many output variables are not fixed
 		for (int edge = _numParameterEdges; edge < _numPorts; edge++)
 			if (!(siblings.get(edge).hasFixedValue()))
 				numVariableOutputs++;
-		_outputVariables = new SDiscreteVariable[numVariableOutputs];
+		final SDiscreteVariable[] outputVariables = _outputVariables = new SDiscreteVariable[numVariableOutputs];
 		for (int edge = _numParameterEdges, index = 0; edge < _numPorts; edge++)
 		{
 			Discrete outputVariable = (Discrete)siblings.get(edge);
 			if (outputVariable.hasFixedValue())
 			{
 				int outputValue = outputVariable.getFixedValueIndex();
-				if (_constantOutputCounts == null)
-					_constantOutputCounts = new int[_parameterDimension];
-				_constantOutputCounts[outputValue]++;	// Histogram among constant outputs
+				int[] constantOutputCounts = _constantOutputCounts;
+				if (constantOutputCounts == null)
+					constantOutputCounts = _constantOutputCounts = new int[_parameterDimension];
+				constantOutputCounts[outputValue]++;	// Histogram among constant outputs
 				_hasConstantOutputs = true;
 			}
 			else
-				_outputVariables[index++] = (SDiscreteVariable)outputVariable.getSolver();
-		}
-<<<<<<< HEAD
-		_numOutputEdges = _numPorts - _numParameterEdges;
-	
-		// Save output variables
-		List<? extends VariableBase> siblings = _factor.getSiblings();
-		final SDiscreteVariable[] outputVariables = _outputVariables = new SDiscreteVariable[_numOutputEdges];
-		for (int i = 0; i < _numOutputEdges; i++)
-			outputVariables[i] = (SDiscreteVariable)((siblings.get(i + _numParameterEdges)).getSolver());
-=======
->>>>>>> cad11427
+				outputVariables[index++] = (SDiscreteVariable)outputVariable.getSolver();
+		}
 	}
 	
 	
@@ -252,13 +210,8 @@
 	public void createMessages()
 	{
 		super.createMessages();
-<<<<<<< HEAD
-		determineParameterConstantsAndEdges();	// Call this here since initialize may not have been called yet
+		determineConstantsAndEdges();	// Call this here since initialize may not have been called yet
 		final Object[] outputMsgs = _outputMsgs = new Object[_numPorts];
-=======
-		determineConstantsAndEdges();	// Call this here since initialize may not have been called yet
-		_outputMsgs = new Object[_numPorts];
->>>>>>> cad11427
 		for (int port = 0; port < _numParameterEdges; port++)	// Only parameter edges
 			outputMsgs[port] = new GammaParameters();
 	}
