/*******************************************************************************
 *   Copyright 2012 Analog Devices, Inc.
 *
 *   Licensed under the Apache License, Version 2.0 (the "License");
 *   you may not use this file except in compliance with the License.
 *   You may obtain a copy of the License at
 *
 *       http://www.apache.org/licenses/LICENSE-2.0
 *
 *   Unless required by applicable law or agreed to in writing, software
 *   distributed under the License is distributed on an "AS IS" BASIS,
 *   WITHOUT WARRANTIES OR CONDITIONS OF ANY KIND, either express or implied.
 *   See the License for the specific language governing permissions and
 *   limitations under the License.
 ********************************************************************************/

package com.analog.lyric.dimple.model;

import java.io.IOException;
import java.util.ArrayList;
import java.util.Collection;
import java.util.HashMap;
import java.util.HashSet;
import java.util.Map.Entry;
import java.util.TreeMap;
import java.util.TreeSet;
import java.util.UUID;

import javax.xml.parsers.ParserConfigurationException;

import org.xml.sax.SAXException;

<<<<<<< HEAD
import com.analog.lyric.dimple.FactorFunctions.core.FactorFunction;
import com.analog.lyric.dimple.FactorFunctions.core.FactorFunctionBase;
import com.analog.lyric.dimple.FactorFunctions.core.FactorFunctionWithConstants;
import com.analog.lyric.dimple.FactorFunctions.core.FactorTable;
import com.analog.lyric.dimple.FactorFunctions.core.IFactorTable;
import com.analog.lyric.dimple.FactorFunctions.core.JointFactorFunction;
import com.analog.lyric.dimple.FactorFunctions.core.TableFactorFunction;
=======
import com.analog.lyric.dimple.factorfunctions.core.FactorFunction;
import com.analog.lyric.dimple.factorfunctions.core.FactorFunctionBase;
import com.analog.lyric.dimple.factorfunctions.core.FactorFunctionWithConstants;
import com.analog.lyric.dimple.factorfunctions.core.FactorTable;
import com.analog.lyric.dimple.factorfunctions.core.JointFactorFunction;
import com.analog.lyric.dimple.factorfunctions.core.TableFactorFunction;
>>>>>>> 56509477
import com.analog.lyric.dimple.model.repeated.BlastFromThePastFactor;
import com.analog.lyric.dimple.model.repeated.FactorGraphStream;
import com.analog.lyric.dimple.model.repeated.IVariableStreamSlice;
import com.analog.lyric.dimple.model.repeated.VariableStreamBase;
import com.analog.lyric.dimple.schedulers.DefaultScheduler;
import com.analog.lyric.dimple.schedulers.IScheduler;
import com.analog.lyric.dimple.schedulers.schedule.ISchedule;
import com.analog.lyric.dimple.solvers.interfaces.IFactorGraphFactory;
import com.analog.lyric.dimple.solvers.interfaces.ISolverFactorGraph;
import com.analog.lyric.util.misc.FactorGraphDiffs;
import com.analog.lyric.util.misc.MapList;



public class FactorGraph extends FactorBase
{
	private VariableList _ownedVariables = new VariableList();
	private VariableList _boundaryVariables = new VariableList();
	private MapList<FactorBase> _ownedFactors = new MapList<FactorBase>();
	private ArrayList<FactorGraph> _ownedSubGraphs = new ArrayList<FactorGraph>();
	private ISchedule _schedule = null;
	private IScheduler _associatedScheduler = null;
	private IScheduler _solverSpecificDefaultScheduler = null;
	private long _versionId = 0;
	private long _scheduleVersionId = 0;
	private long _scheduleAssociatedGraphVerisionId = -1;
	private IFactorGraphFactory _solverFactory;
	private ISolverFactorGraph _solverFactorGraph;
	private JointFactorCache _jointFactorCache = new JointFactorCache();
	private HashSet<VariableStreamBase> _variableStreams = new HashSet<VariableStreamBase>();
	private ArrayList<FactorGraphStream> _factorGraphStreams = new ArrayList<FactorGraphStream>();
	private int _numSteps = 1;
	private boolean _numStepsInfinite = true;

	//new identity related members
	private HashMap<String, Object> _name2object = new HashMap<String, Object>();
	private HashMap<UUID, Object> _UUID2object = new HashMap<UUID, Object>();



	/***************************************************************
	 * 
	 * Constructors
	 * 
	 ******************************************************************/

	public FactorGraph()
	{
		this(new VariableBase[0], "");
	}
	public FactorGraph(String name)
	{
		this(null, name);
	}
	public FactorGraph(VariableBase ... boundaryVariables)
	{
		this(boundaryVariables, "");
	}

	public FactorGraph(VariableBase[] boundaryVariables, String name)
	{
		this(boundaryVariables, name, Model.getInstance().getDefaultGraphFactory());
	}



	public FactorGraph(VariableBase[] boundaryVariables, String name, IFactorGraphFactory solver)
	{
		if (boundaryVariables != null)
			addBoundaryVariables(boundaryVariables);

		if(name == ""){name = null;}
		setName(name);

		if(solver != null)
			setSolverFactory(solver);
	}

	@Override
	public final FactorGraph asFactorGraph()
	{
		return this;
	}

	@Override
	public final boolean isFactorGraph()
	{
		return true;
	}

	@Override
	public String getClassLabel()
	{
		return "Graph";
	}


	/***************************************************************
	 * 
	 * Solver stuff
	 * @stuff
	 * 
	 ******************************************************************/

	private void setSolverFactorySubGraph(IFactorGraphFactory factory)
	{
		_solverFactory = factory;
		_solverFactorGraph = factory != null ? factory.createFactorGraph(this) : null;

	}
	private void setSolverFactorySubGraphRecursive(IFactorGraphFactory factory)
	{
		setSolverFactorySubGraph(factory);
		for (FactorGraph fg : getNestedGraphs())
			fg.setSolverFactorySubGraphRecursive(factory);

	}

	public void setSolverFactory(IFactorGraphFactory factory)
	{

		setSolverFactorySubGraph(factory);

		for (VariableBase var : getVariablesFlat())
			var.createSolverObject(_solverFactorGraph);

		for (FactorGraph fg : getNestedGraphs())
			fg.setSolverFactorySubGraphRecursive(factory);

		for (Factor f : getNonGraphFactorsFlat())
			f.createSolverObject(_solverFactorGraph);

		if (_solverFactorGraph != null)
		{
			_solverFactorGraph.postSetSolverFactory();
		}
	}



	/***************************************************************
	 * 
	 * Tables and Functions
	 * 
	 ******************************************************************/

	/** */
	public static boolean allDomainsAreDiscrete(VariableBase [] vars)
	{
		for (int i = 0; i < vars.length; i++)
		{
			if (!vars[i].getDomain().isDiscrete())
				return false;
		}

		return true;
	}

	public BlastFromThePastFactor addBlastFromPastFactor(VariableBase var,Port factorPort)
	{

		setVariableSolver(var);

		BlastFromThePastFactor f;
		f = new BlastFromThePastFactor(NodeId.getNext(), var,factorPort);

		addFactor(f,new VariableBase[]{var});

		if (_solverFactorGraph != null)
			f.createSolverObject(_solverFactorGraph);

		return f;

	}

	public FactorGraphStream addRepeatedFactor(FactorGraph nestedGraph, Object ... vars)
	{
		return addRepeatedFactorWithBufferSize(nestedGraph,1, vars);
	}


	public FactorGraphStream addRepeatedFactorWithBufferSize(FactorGraph nestedGraph, int bufferSize,Object ... vars)
	{

		FactorGraphStream fgs = new FactorGraphStream(this, nestedGraph, bufferSize, vars);
		_factorGraphStreams.add(fgs);
		for (Object v : vars)
		{
			if (v instanceof IVariableStreamSlice)
			{
				_variableStreams.add(((IVariableStreamSlice) v).getStream());
			}
		}
		return fgs;
	}

	public void setNumStepsInfinite(boolean inf)
	{
		_numStepsInfinite = inf;
	}
	public boolean getNumStepsInfinite()
	{
		return _numStepsInfinite;
	}

	public void setNumSteps(int numSteps)
	{
		_numSteps = numSteps;
	}
	public int getNumSteps()
	{
		return _numSteps;
	}


	public void advance()
	{

		for (VariableStreamBase vs : _variableStreams)
			vs.advanceState();
		for (FactorGraphStream s : _factorGraphStreams)
			s.advance();

		getSolver().postAdvance();

	}

	public boolean hasNext()
	{
		if (_factorGraphStreams.size() == 0)
			return false;

		for (FactorGraphStream s : _factorGraphStreams)
			if (!s.hasNext())
				return false;

		return true;
	}

	public ArrayList<FactorGraphStream> getFactorGraphStreams()
	{
		return _factorGraphStreams;
	}

	public Factor addFactor(int [][] indices, double [] weights, Discrete ... vars)
	{
		return addFactor(new FactorTable(indices,weights,vars),vars);
	}

	public Factor addFactor(FactorTable ft, VariableBase ... vars)
	{
		return addFactor(new TableFactorFunction("TableFactorFunction",ft),vars);
	}

	public Factor addFactor(FactorFunction factorFunction, VariableBase ... vars)
	{
		return addFactor(factorFunction,(Object[])vars);
	}

	public Factor addFactor(FactorFunction factorFunction, Object ... vars)
	{
		int numConstants = 0;

		for (int i = 0; i < vars.length; i++)
		{
			if (!(vars[i] instanceof VariableBase))
				numConstants++;
		}

		VariableBase [] newvars = new VariableBase[vars.length - numConstants];
		Object [] constants = new Object[numConstants];
		int [] constantIndices = new int[numConstants];

		int constantIndex = 0;
		int varIndex = 0;

		for (int i = 0; i < vars.length; i++)
		{
			if (vars[i] instanceof VariableBase)
			{
				newvars[varIndex] = (VariableBase)vars[i];
				varIndex++;
			}
			else
			{
				constants[constantIndex] = vars[i];
				constantIndices[constantIndex] = i;
				constantIndex++;
			}
		}


		if (numConstants == 0)
		{
			return addFactorNoConstants(factorFunction,newvars);
		}
		else
		{
			return addFactorNoConstants(new FactorFunctionWithConstants(factorFunction, constants, constantIndices),newvars);
		}

	}

	private Factor addFactorNoConstants(FactorFunction factorFunction, VariableBase ... vars)
	{
		if (vars.length == 0)
			throw new DimpleException("must pass at least one variable to addFactor");

		for (VariableBase v : vars)
			setVariableSolver(v);

		//TODO: where did the name go?

		Factor f;
		if (allDomainsAreDiscrete(vars))
			f = new DiscreteFactor(NodeId.getNext(),factorFunction,vars);
		else
			f = new Factor(NodeId.getNext(),factorFunction,vars);

		addFactor(f,vars);

		if (_solverFactorGraph != null)
		{
			f.createSolverObject(_solverFactorGraph);
			_solverFactorGraph.postAddFactor(f);
		}



		return f;

	}


	private void setVariableSolver(VariableBase v)
	{
		if (_solverFactorGraph != null)
		{
			//check to see if variable belongs to this graph
			if (!variableBelongs(v))
			{
				if (v.getSiblings().size() > 0)
					throw new DimpleException("Can't connect a variable to multiple graphs");

				v.createSolverObject(_solverFactorGraph);
			}
		}
	}

	private boolean variableBelongs(VariableBase v)
	{
		if (_ownedVariables.contains(v))
			return true;
		if (_boundaryVariables.contains(v))
			return true;

		for (FactorGraph fg : getNestedGraphs())
			if (fg.variableBelongs(v))
				return true;

		return false;

	}

	public void removeVariables(VariableBase ... variables)
	{
		for (VariableBase v : variables)
		{
			remove(v);
		}
	}

	public void remove(VariableBase v)
	{
		if (v.getSiblings().size() != 0)
			throw new DimpleException("can only remove a variable if it is no longer connected to a factor");

		if (!_ownedVariables.contains(v))
			throw new DimpleException("can only currently remove variables that are owned");
		_ownedVariables.remove(v);
		if (_ownedVariables.contains(v))
			throw new DimpleException("eh?");
		v.createSolverObject(null);
		v.setParentGraph(null);
		removeNode(v);

	}
	
	public void addBoundaryVariables(VariableBase ... vars)
	{
		for (VariableBase v : vars)
		{
			setVariableSolver(v);
	
			//if (_boundaryVariables.contains(v))
			//	throw new DimpleException("ERROR name [" + v.getName() + "] already a boundary variable");
	
			if (_ownedVariables.contains(v))
				_ownedVariables.remove(v);
	
			_boundaryVariables.add(v);
	
	
			UUID uuid = v.getUUID();
			String explicitName = v.getExplicitName();
	
			if(explicitName != null && getObjectByName(explicitName) != null && v.getParentGraph() != this)
			{
				throw new DimpleException("ERROR name [" + explicitName + "] already in graph");
			}
	
	
			if(explicitName != null)
			{
				_name2object.put(explicitName, v);
			}
	
			_UUID2object.put(uuid, v);
	
			//being the root, at least for the moment,
			//I'm this variable's owner, if it has no other
			if(v.getParentGraph() == null)
			{
				v.setParentGraph(this);
			}
		}

	}

	
	public void addVariables(VariableBase... variables)
	{
		for (VariableBase v : variables)
		{
			if (_boundaryVariables.contains(v))
			{
				throw new DimpleException("Cannot take ownership of boundary variable [" + v.getLabel() + "]");
			}
			if(v.hasParentGraph())
			{
				throw new DimpleException("Variable [" + v.getLabel() + "] already owned by graph [" + v.getParentGraph().getLabel() + "]");
			}
			addOwnedVariable(v);
			v.createSolverObject(_solverFactorGraph);

		}
	}

	/*
	 * Joining factors replaces all the original factors with one joint factor.
	 * We take the cartesian product of the rows of the tables such that the
	 * variables values are consistent.
	 */
	public Factor join(Factor ... factors)
	{
		if (factors.length < 2)
			throw new DimpleException("need at least two factors for join");

		Factor current = factors[0];
		for (int i = 1; i < factors.length; i++)
			current = current.join(factors[i]);

		_versionId++;

		return current;
	}


	JointFactorFunction getJointFactorFunction(
			FactorFunctionBase ff1,
			FactorFunctionBase ff2,
			ArrayList<Integer> map1,
			ArrayList<Integer> map2
			)
	{

		return _jointFactorCache.get(ff1, ff2, map1, map2);
	}

	/*
	 * This class is used to speed up the time it takes to create graphs
	 * that join similar factors multiple times.  In addition to speeding
	 * up graph creation, this will reduce memory usage.
	 */
	public class JointFactorCache
	{
		private HashMap<ArrayList<Object>,JointFactorFunction> _cache = new HashMap<ArrayList<Object>, JointFactorFunction>();

		/*
		 * We have to use both the factor functions and the mappings as keys.
		 * The mappings relate the arguments of the joint factor to the original
		 * arguments of each individual factor.
		 */
		public JointFactorFunction get(FactorFunctionBase f1,
				FactorFunctionBase f2,
				ArrayList<Integer> map1, ArrayList<Integer> map2)
		{

			ArrayList<Object> key = new ArrayList<Object>();
			key.add(f1);
			key.add(f2);
			key.add(map1.clone());
			key.add(map2.clone());

			if (!_cache.containsKey(key))
			{
				String newname = f1.getName()+"_"+f2.getName();
				JointFactorFunction jff = new JointFactorFunction(newname, f1, f2, map1, map2);
				_cache.put(key, jff);
			}

			return _cache.get(key);
		}
	}

	/*
	 * Joining variables creates one joint and discards the originals and modifies
	 * factors to refer to the joints.
	 */
	public VariableBase join(VariableBase ... variables)
	{
		if (variables.length < 2)
			throw new DimpleException("need at least two variables");

		//If these variables weren't previously part of the graph, add them.
		for (int i = 0; i < variables.length; i++)
		{
			if (variables[i].getParentGraph()==null)
				addVariables(variables[i]);
		}

		//Create the joint variable pointer
		VariableBase currentJoint = variables[0];

		//Create a hash of all factors affected.
		HashSet<Factor> factors = new HashSet<Factor>();

		//Go through variables and find affected factors.
		for (VariableBase v : variables)
		{
			for (int i = 0; i < v.getSiblings().size(); i++)
			{
				Factor f = (Factor)v.getConnectedNodeFlat(i);
				factors.add(f);
			}
		}

		//Create joint variable
		for (int i = 1; i < variables.length; i++)
		{
			VariableBase tmp = currentJoint.createJointNoFactors(variables[i]);
			currentJoint = tmp;
		}

		//Variables must first be part of the graph before the factor can join them.
		addVariables(currentJoint);

		//Reattach the variable too, just in case.
		currentJoint.createSolverObject(_solverFactorGraph);

		//go through each factor that was connected to any of the variables and tell it to join those variables
		for (Factor f : factors)
		{
			f.replaceVariablesWithJoint(variables, currentJoint);

			//reattach to the solver now that the factor graph has changed
			f.createSolverObject(_solverFactorGraph);
		}


		//Remove the original variables
		removeVariables(variables);

		//update the version Id so that we can recalculate the schedule
		_versionId++;

		return currentJoint;
	}

	/*
	 * Splitting a variable creates a copy and an equals node between the two.
	 */
	public VariableBase split(VariableBase variable)
	{
		return split(variable,new Factor[]{});
	}

	/*
	 * Splitting a variable creates a copy and an equals node between the two.
	 * The Factor array specifies which factors should connect to the new variable.
	 * All factors left out of hte array remain pointing to the original variable.
	 */
	public VariableBase split(VariableBase variable,Factor ... factorsToBeMovedToCopy)
	{
		return variable.split(this,factorsToBeMovedToCopy);
	}


	private FactorBase addFactor(FactorBase function, VariableBase[] variables)
	{
		// Add variables to owned variable list if not a boundary variable
		for (VariableBase v : variables)
		{

			if (!_boundaryVariables.contains(v))
			{
				addOwnedVariable(v);
			}

		}

		addNameAndUUID(function);
		function.setParentGraph(this);

		_ownedFactors.add(function);
		_versionId++;							// The graph has changed
		return function;
	}


	public boolean customFactorExists(String funcName)
	{
		if (_solverFactorGraph != null)
			return _solverFactorGraph.customFactorExists(funcName);
		else
			return false;
	}
	/***************************************************************
	 * 
	 * Scheduling
	 * @Scheduling
	 * 
	 ******************************************************************/



	public void setSchedule(ISchedule schedule)
	{
		schedule.attach(this);
		_schedule = schedule;
		_scheduleVersionId++;
		_scheduleAssociatedGraphVerisionId = _versionId;

	}
	public ISchedule getSchedule()
	{
		_createScheduleIfNeeded();
		return _schedule;
	}

	// This association is maintained by a FactorGraph object so that it can use
	// it when a graph is cloned in the copy constructor used by addGraph.
	public void associateScheduler(IScheduler scheduler)
	{
		_associatedScheduler = scheduler;
	}

	public void setScheduler(IScheduler scheduler)
	{
		associateScheduler(scheduler);		// Associate the scheduler with this graph
		_createSchedule();					// Create the schedule using this scheduler
	}

	public IScheduler getAssociatedScheduler()
	{
		return _associatedScheduler;
	}

	// Allow a specific scheduler to set a default scheduler that overrides the normal default
	// This would be used if the client doesn't otherwise specify a schedule
	public void setSolverSpecificDefaultScheduler(IScheduler scheduler)
	{
		_solverSpecificDefaultScheduler = scheduler;
	}

	private void _createSchedule()
	{
		IScheduler scheduler = getAssociatedScheduler();				// Get the scheduler associated with this graph
		if (scheduler != null)											// Use the scheduler defined for the graph if there is one
			setSchedule(scheduler.createSchedule(this));
		else if (_solverSpecificDefaultScheduler != null)				// Otherwise, use the default scheduler specified by the solver derived class, if there is one (optional solver-specific default scheduler)
			setSchedule(_solverSpecificDefaultScheduler.createSchedule(this));
		else															// Use default scheduler if no other is specified
			setSchedule(new DefaultScheduler().createSchedule(this));
	}

	private void _createScheduleIfNeeded()
	{
		// If there's no schedule yet, or if it isn't up-to-date, then create one
		// Otherwise, don't bother to spend the time since there's already a perfectly good schedule
		if (!isUpToDateSchedulePresent())
			_createSchedule();
	}


	// This allows the caller to determine if the scheduler will be run in solve
	public boolean isUpToDateSchedulePresent()
	{
		return _schedule != null && _scheduleAssociatedGraphVerisionId == _versionId;
	}




	/***************************************************************
	 * 
	 * Nested Graphs
	 * 
	 ******************************************************************/

	public FactorGraph addFactor(FactorGraph subGraph, VariableBase ... boundaryVariables)
	{
		return addGraph(subGraph,boundaryVariables);
	}

	// Add a subgraph
	public FactorGraph addGraph(FactorGraph subGraph, VariableBase ... boundaryVariables)
	{

		//TODO: helper function
		//TODO: or do I do this below constructor?
		for (VariableBase v : boundaryVariables)
			setVariableSolver(v);

		//copy the graph
		FactorGraph subGraphCopy = new FactorGraph(boundaryVariables, subGraph,this);

		if (_solverFactory != null)
		{
			subGraphCopy.setSolverFactory(_solverFactory);
		}

		//tell us about it
		addNameAndUUID(subGraphCopy);
		_ownedFactors.add(subGraphCopy);
		_ownedSubGraphs.add(subGraphCopy);

		//tell us about it and it about us
		//subGraphCopy._setParentGraph(this);


		for (VariableBase v : boundaryVariables)			// Add variables to owned variable list if not a boundary variable
			if (!_boundaryVariables.contains(v))
			{
				addOwnedVariable(v);
			}

		_versionId++;							// The graph has changed

		return subGraphCopy;
	}


	private void _setParentGraph(FactorGraph parentGraph)
	{
		boolean noLongerRoot = parentGraph != null && getParentGraph() == null;
		setParentGraph(parentGraph);

		//If we were root, and are no longer,
		//		stop references names/UUIDs of boundary variables.
		if(noLongerRoot)
		{
			for(VariableBase v : _boundaryVariables)
			{
				_UUID2object.remove(v.getUUID());
				String explicitName = v.getExplicitName();
				if(explicitName != null)
				{
					_name2object.remove(explicitName);
				}
				if(v.getParentGraph() == this)
				{
					v.setParentGraph(null);
				}
			}
		}
	}


	private FactorGraph(VariableBase[] boundaryVariables,
			FactorGraph templateGraph,
			FactorGraph parentGraph)
	{
		this(boundaryVariables,
				templateGraph,
				parentGraph,
				false,
				new HashMap<Object, Object>());
	}

	// Copy constructor -- create a graph incorporating all of the variables, functions, and sub-graphs of the template graph
	private FactorGraph(VariableBase[] boundaryVariables,
			FactorGraph templateGraph,
			FactorGraph parentGraph,
			boolean copyToRoot,
			HashMap<Object, Object> old2newObjs)
	{
		this(boundaryVariables,
				templateGraph.getExplicitName(),
				null);

		// Copy owned variables
		for (VariableBase vTemplate : templateGraph._ownedVariables)
		{
			VariableBase vCopy = vTemplate.clone();

			//old2newIds.put(vTemplate.getId(), vCopy.getId());
			old2newObjs.put(vTemplate,vCopy);
			addOwnedVariable(vCopy);
		}

		// Check boundary variables for consistency
		if (boundaryVariables == null)
		{
			throw new DimpleException("Sub-graph missing boundary variables to connect with parent graph.");
		}
		if (boundaryVariables.length != templateGraph._boundaryVariables.size())
		{
			throw new DimpleException(String.format("Boundary variable list does not have the same length (%d) as template graph (%d)\nTemplate graph:[%s]"
					, boundaryVariables.length
					, templateGraph._boundaryVariables.size()
					, templateGraph.toString()));
		}

		{
			int i = 0;
			for (VariableBase vTemplate : templateGraph._boundaryVariables)
			{
				VariableBase vBoundary = boundaryVariables[i++];
				if (!vBoundary.getDomain().equals(vTemplate.getDomain()))
					throw new DimpleException("Boundary variable does not have the same domain as template graph.  Index: " + (i-1));

				//old2newIds.put(vTemplate.getId(), vBoundary.getId());
				old2newObjs.put(vTemplate,vBoundary);
			}
		}

		for (FactorBase fb : templateGraph._ownedFactors)
		{
			FactorGraph subGraph = fb.asFactorGraph();
			if (subGraph != null)
			{

				VariableBase[] vBoundary = new VariableBase[subGraph._boundaryVariables.size()];
				{
					int i = 0;
					for (VariableBase v : subGraph._boundaryVariables)
						vBoundary[i++] = (VariableBase)old2newObjs.get(v);
				}
				FactorGraph newGraph = addGraph(subGraph, vBoundary);	// Add the graph using the appropriate boundary variables
				old2newObjs.put(subGraph,newGraph);


			}
			else
			{
				Factor fTemplate = fb.asFactor();
				Factor fCopy = fTemplate.clone();
				old2newObjs.put(fTemplate,fCopy);

				addNameAndUUID(fCopy);
				fCopy.setParentGraph(this);
				_ownedFactors.add(fCopy);
				for (INode n : fTemplate.getSiblings())
				{
					VariableBase vTemplate = (VariableBase)n;
					VariableBase var = (VariableBase)old2newObjs.get(vTemplate);
					fCopy.getSiblings().add(var);
					if (templateGraph._boundaryVariables.contains(vTemplate))
					{
						var.connect(fCopy);		// Boundary variable in template graph: connect port to corresponding boundary variable in this graph
					}
					else
						var.connect(fCopy);			// Owned variable in template graph: connect port to new copy of template variable
				}
			}
		}

		// If there's a scheduler associated with the template graph, copy it
		// for use to this graph. But leave the creation of a schedule for later
		// when the parent graph's schedule is created.
		_associatedScheduler = templateGraph._associatedScheduler;

		_setParentGraph(parentGraph);

		//Now that we've copied the graph, let's copy the Schedule if it's
		//already been created.
		if (templateGraph._schedule != null)
		{
			ISchedule scheduleCopy = copyToRoot ?
					templateGraph._schedule.copyToRoot(old2newObjs) :
						templateGraph._schedule.copy(old2newObjs);
					setSchedule(scheduleCopy);
		}

		//setSolverFactory(templateGraph.getFactorGraphFactory());
	}

	public FactorGraph copyRoot()
	{
		return copyRoot(new HashMap<Object, Object>());
	}
	public FactorGraph copyRoot(HashMap<Object, Object> old2newObjs)
	{
		FactorGraph root = getRootGraph();

		Collection<VariableBase> rootBoundaryVariablesCollection = root.getBoundaryVariables().values();
		int numBoundaryVariables = rootBoundaryVariablesCollection.size();
		VariableBase[] rootBoundaryVariables
		= rootBoundaryVariablesCollection.toArray(new VariableBase[numBoundaryVariables]);
		VariableBase[] boundaryVariables = new VariableBase[numBoundaryVariables];
		for(int i = 0; i < numBoundaryVariables; ++i)
		{
			boundaryVariables[i] = rootBoundaryVariables[i].clone();
		}

		FactorGraph rootCopy = new FactorGraph(boundaryVariables,
				root,
				null,
				true,
				old2newObjs);

		return rootCopy;
	}



	private long _portVersionId = -1;
	private ArrayList<Port> _ports;

	@Override
	public ArrayList<Port> getPorts()
	{
		if (_portVersionId == _versionId && _ports != null)
			return _ports;

		ArrayList<Port> _ports = new ArrayList<Port>();

		FactorList factors = getNonGraphFactorsFlat();

		//for each boundary variable
		for (FactorBase f : factors)
		{
			for (int i = 0; i < f.getSiblings().size(); i++)
			{
				if (_boundaryVariables.contains(f.getSiblings().get(i)))
				{
					_ports.add(new Port(f,i));
				}
			}
		}
		_portVersionId = _versionId;
		return _ports;
	}

	@Override
	public ArrayList<INode> getSiblings()
	{
		ArrayList<Port> ports = getPorts();
		_siblings = new ArrayList<INode>();
		for (Port p : ports)
			_siblings.add(p.node.getSiblings().get(p.index));
		return _siblings;

	}


	/***************************************************************
	 * 
	 * Operations on FactorGraph
	 * 
	 ******************************************************************/

	/*
	 * This method tries to optimize the BetheFreeEnergy by searching over the space of
	 * FactorTable values.
	 * 
	 * numRestarts - Determines how many times to randomly initialize the FactorTable parameters
	 *               Because the BetheFreeEnergy function is not convex, random restarts can help
	 *               find a better optimum.
	 * numSteps - How many times to change each parameter
	 * 
	 * stepScaleFactor - What to mutliply the gradient by for each step.
	 */
	public void estimateParameters(Object [] factorsAndTables,int numRestarts,int numSteps, double stepScaleFactor)
	{
		HashSet<IFactorTable> sfactorTables = new HashSet<IFactorTable>();
		for (Object o : factorsAndTables)
		{
			if (o instanceof Factor)
			{
				Factor f = (Factor)o;
				sfactorTables.add(f.getFactorTable());
			}
			else if (o instanceof IFactorTable)
			{
				sfactorTables.add((IFactorTable)o);
			}
		}
<<<<<<< HEAD
		
		IFactorTable [] factorTables = new IFactorTable[sfactorTables.size()];
=======

		FactorTable [] factorTables = new FactorTable[sfactorTables.size()];
>>>>>>> 56509477
		int i = 0;
		for (IFactorTable ft : sfactorTables)
		{
			factorTables[i] = ft;
			i++;
		}
		estimateParameters(factorTables,numRestarts,numSteps,stepScaleFactor);

	}

	public void baumWelch(Object [] factorsAndTables,int numRestarts,int numSteps)
	{
		HashSet<IFactorTable> sfactorTables = new HashSet<IFactorTable>();
		for (Object o : factorsAndTables)
		{
			if (o instanceof Factor)
			{
				Factor f = (Factor)o;
				sfactorTables.add(f.getFactorTable());
			}
			else if (o instanceof IFactorTable)
			{
				sfactorTables.add((IFactorTable)o);
			}
		}
<<<<<<< HEAD
		
		IFactorTable [] factorTables = new IFactorTable[sfactorTables.size()];
=======

		FactorTable [] factorTables = new FactorTable[sfactorTables.size()];
>>>>>>> 56509477
		int i = 0;
		for (IFactorTable ft : sfactorTables)
		{
			factorTables[i] = ft;
			i++;
		}
		baumWelch(factorTables,numRestarts,numSteps);
	}

	public void baumWelch(IFactorTable [] tables,int numRestarts,int numSteps)
	{
		getSolver().baumWelch(tables, numRestarts, numSteps);

	}
<<<<<<< HEAD
	
	public void estimateParameters(IFactorTable [] tables,int numRestarts,int numSteps, double stepScaleFactor)
=======

	public void estimateParameters(FactorTable [] tables,int numRestarts,int numSteps, double stepScaleFactor)
>>>>>>> 56509477
	{
		getSolver().estimateParameters(tables, numRestarts, numSteps,  stepScaleFactor);

	}



	private void addOwnedVariable(VariableBase variable)
	{
		//Only insert if not already there.
		if(addNameAndUUID(variable))
		{
			//Tell variable about us...
			variable.setParentGraph(this);
			//...and us about the variable
			_ownedVariables.add(variable);
		}
	}

	@Override
	public void initialize(int portNum)
	{
		throw new DimpleException("not supported");
	}

	public void recreateMessages()
	{
		for (VariableBase v : getVariablesFlat())
			v.getSolver().createNonEdgeSpecificState();

		for (Factor f : getNonGraphFactorsFlat() )
			f.getSolver().createMessages();

	}

	@Override
	public void initialize()
	{
		for (VariableBase v : _ownedVariables)
			v.initialize();
		if (!hasParentGraph())			// Initialize boundary variables only if there's no parent to do it
			for (VariableBase v : _boundaryVariables)
				v.initialize();

		for (Factor f : getNonGraphFactorsTop())
			f.initialize();
		for (FactorGraph g : getNestedGraphs())
			g.initialize();


		if (_solverFactorGraph != null)
			_solverFactorGraph.initialize();
	}

	private void checkSolverIsSet()
	{
		if (_solverFactorGraph == null)
			throw new DimpleException("solver needs to be set first");
	}

	public void solve()
	{
		checkSolverIsSet();
		_solverFactorGraph.solve();
	}

	public void solveOneStep()
	{
		checkSolverIsSet();
		_solverFactorGraph.solveOneStep();
	}


	public void continueSolve()
	{
		checkSolverIsSet();
		_solverFactorGraph.continueSolve();
	}

	public void remove(FactorGraph factorGraph)
	{
		VariableList varList = factorGraph.getVariablesFlat();
		MapList<FactorBase> factors = factorGraph.getFactorsTop();

		VariableList boundary = factorGraph.getBoundaryVariables();

		VariableBase [] arr = new VariableBase[varList.size()];
		for (int i = 0; i < arr.length; i++)
			arr[i] = varList.getByIndex(i);

		for (FactorBase f : factors)
		{
			FactorGraph subgraph = f.asFactorGraph();
			if (subgraph != null)
				factorGraph.remove(subgraph);
			else
				factorGraph.remove(f.asFactor());
		}

		removeVariables(arr);
		removeNode(factorGraph);
		_ownedFactors.remove(factorGraph);
		_ownedSubGraphs.remove(factorGraph);

		for (VariableBase v : boundary)
		{
			if (v.getSiblings().size() == 0)
				remove(v);
		}

	}

	private void removeNode(Node n)
	{
		_UUID2object.remove(n.getUUID());
		String explicitName = n.getExplicitName();
		if(explicitName != null)
		{
			_name2object.remove(explicitName);
		}

	}

	public void remove(Factor factor)
	{
		//_ownedFactors;
		if (!getNonGraphFactorsTop().contains(factor))
			throw new DimpleException("Cannot delete factor.  It is not a member of this graph");

		_ownedFactors.remove(factor);
		removeNode(factor);

		for (VariableBase var : factor.getVariables())
		{
			var.remove(factor);
		}

		_versionId++;							// The graph has changed
	}

	/*********************************************************
	 * 
	 * Graph algorithms
	 * 
	 *********************************************************/

	public boolean isTree()
	{
		return isTreeFlat();
	}

	public boolean isTreeFlat()
	{
		return isTree(Integer.MAX_VALUE);
	}

	public boolean isTreeTop()
	{
		return isTree(0);
	}

	@SuppressWarnings("unchecked")
	public boolean isTree(int relativeNestingDepth)
	{
		FactorGraph g = this;
		// Get all the nodes in the graph and all sub-graphs--both variables and
		// functions (not including boundary variables unless this graph has no
		// parents, since those will be updated only in that case)
		MapList<FactorBase> allIncludedFunctions = g.getFactors(relativeNestingDepth);
		VariableList allIncludedVariables = g.getVariables(relativeNestingDepth);

		// Determine the total number of edges in the graph, including
		// all sub-graphs. Since this is a bipartite graph, we can just count
		// all ports associated with the variables in the graph
		int numEdges = 0;
		for (VariableBase v : allIncludedVariables)
			numEdges += v.getSiblings().size();


		// Determine the total number of vertices (variable and function nodes)
		// in the graph, including all sub-graphs
		int numVertices = allIncludedVariables.size() + allIncludedFunctions.size();

		//If there are no variables or functions, this is definitely a tree
		if (numVertices == 0)
			return true;

		// If the number of edges is greater than the number of vertices minus 1, there must be cycles
		// If the number of edges is less than the number of vertices minus 1, it must not be connected
		if (numEdges != numVertices - 1) return false;

		// If it has the right number of edges, the either it's a tree or it
		// isn't a connected graph, and could either be a 'forest' or have cycles.
		// Though it could be a 'forest', which could have a fast schedule,
		// creating a custom schedule for this case isn't currently support.

		// First, for a list of all included nodes
		@SuppressWarnings("rawtypes")
		MapList allIncludedNodes = new MapList();
		allIncludedNodes.add(allIncludedFunctions);
		allIncludedNodes.add(allIncludedVariables);

		//If this graph has no variable or factors, let's consider it a tree.
		if (allIncludedNodes.size() == 0)
			return true;

		// First, pick a node arbitrarily;
		INode n =  (INode)allIncludedNodes.getByIndex(0);

		FactorGraphWalker walker =
				new FactorGraphWalker(this, n).maxRelativeNestingDepth(relativeNestingDepth);
		while (walker.next() != null)
		{
			if (walker.getCycleCount() > 0)
			{
				return false;
			}
		}

		// No cycles were found, but we might not have visited all of the nodes in the
		// graph. If we have, its a tree.
		return walker.getVisitedNodesSize() == allIncludedNodes.size();
	}

	public int [][] getAdjacencyMatrix()
	{
		return getAdjacencyMatrixFlat();
	}

	public int [][] getAdjacencyMatrix(int relativeNestingDepth)
	{
		MapList<INode> nodes = getNodes(relativeNestingDepth);
		INode [] array = new INode[nodes.size()];
		for (int i = 0; i < nodes.size(); i++)
			array[i] = nodes.getByIndex(i);

		return getAdjacencyMatrix(array);
	}

	public int [][] getAdjacencyMatrixFlat()
	{
		return getAdjacencyMatrix(Integer.MAX_VALUE);
	}

	public int [][] getAdjacencyMatrixTop()
	{
		return getAdjacencyMatrix(0);
	}

	public int [][] getAdjacencyMatrix(MapList<INode> nodes)
	{
		INode [] inodes = new INode[nodes.size()];
		nodes.toArray(inodes);
		return getAdjacencyMatrix(inodes);
	}


	public int [][] getAdjacencyMatrix(INode [] nodes)
	{
		int [][] retval = new int[nodes.length][];

		HashMap<INode,Integer> node2index = new HashMap<INode, Integer>();

		for (int i = 0; i < nodes.length; i++)
		{
			node2index.put(nodes[i],i);
			retval[i] = new int[nodes.length];
			if (nodes[i].getRootGraph() != this.getRootGraph())
				throw new DimpleException("expected nodes that are part of this graph");
		}

		for (int i = 0; i < nodes.length; i++)
		{
			for (int k = 0; k < nodes[i].getSiblings().size(); k++)
			{
				ArrayList<INode> connectedNodes = nodes[i].getConnectedNodeAndParents(k);

				for (INode n : connectedNodes)
				{
					if (node2index.containsKey(n))
					{
						int j = node2index.get(n);
						retval[i][j] = 1;
						retval[j][i] = 1;
					}
				}
			}
		}

		return retval;

	}


	@SuppressWarnings("all")
	protected MapList<INode> depthFirstSearchRecursive(
			INode node,
			INode previousNode,
			MapList<INode> foundNodes,
			MapList<INode> nodeList,
			int currentDepth,
			int maxDepth,
			int relativeNestingDepth)
			{

		foundNodes.add(node);						// This node has been found

		if (currentDepth < maxDepth)
		{
			//Collection<Port> ports = node.getPorts();	// Get all the edges from this node



			for (int i = 0; i < node.getSiblings().size(); i++)
			{
				INode nextNode = node.getConnectedNode(relativeNestingDepth,i);

				int nextNodeNestingDepth = nextNode.getDepth();
				int thisNodeNestingDepth = node.getDepth();

				//Deal with overflow
				int newRelativeNestingDepth = relativeNestingDepth - (nextNodeNestingDepth - thisNodeNestingDepth);

				if (newRelativeNestingDepth < 0)
					newRelativeNestingDepth = 0;

				if (nextNode != previousNode)					// Don't go backwards in the search
					if (nodeList.contains(nextNode))			// Only edges that lead to nodes inside this graph
						if (!foundNodes.contains(nextNode))		// If found-list doesn't already contain the next node
							foundNodes.add(depthFirstSearchRecursive(nextNode, node, foundNodes, nodeList,currentDepth+1,maxDepth,newRelativeNestingDepth));
			}
		}
		return foundNodes;
			}

	public MapList<INode> depthFirstSearch(INode root)
	{
		return depthFirstSearchFlat(root);
	}


	public MapList<INode> depthFirstSearch(INode root, int searchDepth)
	{
		return depthFirstSearch(root,searchDepth,Integer.MAX_VALUE);
	}


	public MapList<INode> depthFirstSearch(INode root, int searchDepth,int relativeNestingDepth)
	{
		MapList<INode> tmp = new MapList<INode>();

		if (root.getParentGraph() == null)
		{
			tmp.add(root);
			return tmp;
		}
		else
		{
			int rootDepth = root.getDepth();

			//TODO: check for overflow
			int offset = rootDepth-this.getDepth()-1;
			int newDepth = offset+relativeNestingDepth;
			if (offset > 0 && relativeNestingDepth > 0 && newDepth < 0)
				newDepth = Integer.MAX_VALUE;

			MapList<INode> nodes = this.getNodes(newDepth);

			if (!nodes.contains(root))
				throw new DimpleException("can't search from " + root.getLabel() + " it is not a member of the graph to the specified nesting depth");
			//getNodes(relativeNestingLevel);

			//MapList<INode> tmp = new MapList<INode>();
			return depthFirstSearchRecursive(root, null, tmp, nodes, 0, searchDepth, relativeNestingDepth);
		}
	}

	public MapList<INode> depthFirstSearchFlat(INode root, int searchDepth)
	{
		return depthFirstSearch(root, searchDepth, Integer.MAX_VALUE);
	}

	public MapList<INode> depthFirstSearchFlat(INode root)
	{
		return 	depthFirstSearchFlat(root,Integer.MAX_VALUE);

	}

	public MapList<INode> depthFirstSearchTop(INode root, int searchDepth)
	{
		return depthFirstSearch(root, searchDepth, 0);
	}

	public MapList<INode> depthFirstSearchTop(INode root)
	{
		return 	depthFirstSearchFlat(root,0);

	}

	public boolean isAncestorOf(INode node)
	{
		if (node == null || node.getParentGraph() == null)
			return false;

		while (node != null)
		{
			node = node.getParentGraph();

			if (node == this)
				return true;
		}

		return false;
	}


	/***********************************************
	 * 
	 * Introspection
	 * 
	 ***********************************************/

	@Override
	public ISolverFactorGraph getSolver()
	{
		return _solverFactorGraph;
	}

	/**
	 * Returns count of variables that would be returned by {@link #getVariables()}.
	 */
	public int getVariableCount()
	{
		return getVariableCount(Integer.MAX_VALUE);
	}

	/**
	 * Returns count of variables that would be returned by {@link #getVariables(int)}.
	 */
	public int getVariableCount(int relativeNestingDepth)
	{
		int count = 0;

		// include boundary variables only if this is the root node
		if (getParentGraph() == null)
		{
			count += _boundaryVariables.size();
		}

		count += _ownedVariables.size();

		if (relativeNestingDepth > 0)
		{
			for (FactorGraph fg : getNestedGraphs())
			{
				count += fg.getVariableCount(relativeNestingDepth-1);
			}
		}

		return count;
	}

	/**
	 * Returns list of all variables in the graph including those in nested graphs.
	 */
	public VariableList getVariables()
	{
		return getVariablesFlat();
	}

	/**
	 * Returns list of all variables in the graph including those in nested graphs down to
	 * specified {@code relativeNestingDepth} below this graph, where a nesting depth of zero
	 * indicates that nested graphs should not be included.
	 */
	public VariableList getVariables(int relativeNestingDepth)
	{
		return getVariables(relativeNestingDepth,false);
	}

	public VariableList getVariables(int relativeNestingDepth,boolean forceIncludeBoundaryVariables)
	{
		VariableList retval = new VariableList();

		//include boundary variables only if this is the root node
		if (getParentGraph()==null || forceIncludeBoundaryVariables)
			retval.add(_boundaryVariables);

		retval.add(_ownedVariables);

		if (relativeNestingDepth > 0)
		{
			for (FactorGraph g : getNestedGraphs())
			{
				VariableList tmp = g.getVariables(relativeNestingDepth-1);
				retval.add(tmp);
			}
		}


		return retval;
	}

	public VariableList getVariablesFlat()
	{
		return getVariablesFlat(false);
	}

	public VariableList getVariablesFlat(boolean forceIncludeBoundaryVariables)
	{
		return getVariables(Integer.MAX_VALUE,forceIncludeBoundaryVariables);
	}

	public VariableList getVariablesTop()
	{
		return getVariablesTop(false);
	}

	public VariableList getVariablesTop(boolean forceIncludeBoundaryVariables)
	{
		return getVariables(0,forceIncludeBoundaryVariables);
	}


	public VariableList getBoundaryVariables()
	{
		return _boundaryVariables;
	}


	public boolean isBoundaryVariable(VariableBase mv)
	{
		return _boundaryVariables.contains(mv);
	}

	public VariableBase getVariable(int id)
	{
		VariableBase v;
		v = _ownedVariables.getByKey(id);
		if (v != null) return v;
		v = _boundaryVariables.getByKey(id);
		if (v != null) return v;
		for (FactorGraph g : getNestedGraphs())
		{
			v = g.getVariable(id);
			if (v != null) return v;
		}
		return null;
	}

	public FactorList getNonGraphFactors()
	{
		return getNonGraphFactorsFlat();
	}

	public FactorList getNonGraphFactors(int relativeNestingDepth)
	{
		FactorList f = new FactorList();

		for (FactorBase fb : _ownedFactors)
		{
			FactorGraph subgraph = fb.asFactorGraph();
			if (subgraph != null)
			{
				if (relativeNestingDepth > 0)
				{
					f.add((subgraph).getNonGraphFactors(relativeNestingDepth-1));
				}
			}
			else
			{
				f.add(fb.asFactor());
			}
		}

		//f.add(_ownedNonGraphFactors);

		return f;
	}

	public FactorList getNonGraphFactorsFlat()
	{
		return getNonGraphFactors(Integer.MAX_VALUE);
	}

	public FactorList getNonGraphFactorsTop()
	{
		return getNonGraphFactors(0);
	}

	/**
	 * Returns count of variables that would be returned by {@link #getFactors()}.
	 */
	public int getFactorCount()
	{
		return getFactorCount(Integer.MAX_VALUE);
	}

	/**
	 * Returns count of variables that would be returned by {@link #getFactors(int)}.
	 */
	public int getFactorCount(int relativeNestingDepth)
	{
		int count = 0;

		if (relativeNestingDepth <= 0)
		{
			count += _ownedFactors.size();
		}
		else
		{
			for (FactorBase f : _ownedFactors)
			{
				FactorGraph subgraph = f.asFactorGraph();
				if (subgraph != null)
				{
					count += subgraph.getFactorCount(relativeNestingDepth-1);
				}
				else
				{
					++count;
				}
			}
		}

		return count;
	}

	public MapList<FactorBase> getFactors(int relativeNestingDepth)
	{
		return this.getFactors(relativeNestingDepth, new MapList<FactorBase>());
	}

	public MapList<FactorBase> getFactors(int relativeNestingDepth, MapList<FactorBase> factors)
	{
		for (FactorBase f : _ownedFactors)
		{
			FactorGraph subgraph = f.asFactorGraph();
			if (subgraph != null)
			{
				if (relativeNestingDepth > 0)
				{
					factors.add(subgraph.getFactors(relativeNestingDepth-1, factors));
				}
				else
				{
					factors.add(f);
				}

			}
			else
			{
				factors.add(f);
			}
		}

		return factors;
	}

	public FactorList getFactors()
	{
		return getFactorsFlat();
	}

	public FactorList getFactorsFlat()
	{
		return getNonGraphFactorsFlat();
	}

	public MapList<FactorBase> getFactorsTop()
	{
		return getFactors(0);
	}

	public Factor getFactor(int id)
	{
		Factor f;
		f = getNonGraphFactorsTop().getByKey(id);
		if (f != null) return f;
		for (FactorGraph g : getNestedGraphs())
		{
			f = g.getFactor(id);
			if (f != null) return f;
		}
		return null;
	}

	INode getFirstNode()
	{
		INode node = null;

		if (this._ownedFactors.size() > 0)
		{
			node = this._ownedFactors.getByIndex(0);
		}
		else if (this._ownedVariables.size() > 0)
		{
			node = this._ownedVariables.getByIndex(0);
		}
		else if (!this.hasParentGraph() && this._boundaryVariables.size() > 0)
		{
			node = this._boundaryVariables.getByIndex(0);
		}

		return node;
	}

	public MapList<INode> getNodes()
	{
		return getNodesFlat();
	}

	public MapList<INode> getNodes(int relativeNestingDepth)
	{
		MapList<FactorBase> factors = getFactors(relativeNestingDepth);
		VariableList vars = getVariables(relativeNestingDepth);

		MapList<INode> retval = new MapList<INode>();

		for (VariableBase v : vars)
			retval.add(v);

		for (FactorBase fb : factors)
			retval.add(fb);

		return retval;
	}

	public MapList<INode> getNodesFlat()
	{
		return getNodes(Integer.MAX_VALUE);
	}

	public MapList<INode> getNodesTop()
	{
		return getNodes(0);
	}

	public ArrayList<FactorGraph> getNestedGraphs()
	{
		return _ownedSubGraphs;
	}

	public long getVersionId()
	{
		return _versionId;
	}

	public long getScheduleVersionId()
	{
		return _scheduleVersionId;
	}


	/***************************************************************
	 * 
	 * Names
	 * 
	 ******************************************************************/
	private boolean addNameAndUUID(INameable nameable)
	{
		boolean added = false;
		UUID uuid = nameable.getUUID();
		String explicitName = nameable.getExplicitName();

		if(_UUID2object.get(uuid) == null)
		{
			//(true or exception...)
			added = true;

			//Check + insert name if there is one
			if(explicitName != null)
			{
				if(_name2object.get(explicitName) != null)
				{
					throw new DimpleException("ERROR variable name " + explicitName + " already in graph");
				}

				_name2object.put(explicitName, nameable);
			}

			_UUID2object.put(uuid, nameable);
		}

		return added;
	}

	public void setChildUUID(INameable child, UUID newUUID)
	{
		INameable childFound = (INameable) getObjectByUUID(child.getUUID());

		//If it's not our child, bad
		if(childFound == null)
		{
			throw new DimpleException("ERROR child UUID not found");
		}
		//If new name already here, bad
		else if(getObjectByUUID(newUUID) != null)
		{
			throw new DimpleException("ERROR UUID already present in parent");
		}

		//remove old UUID
		_UUID2object.remove(child.getUUID());
		//add new UUID, if there is one
		_UUID2object.put(newUUID, childFound);
	}
	public void setChildName(INameable child, String newName)
	{
		INameable childFound = (INameable) getObjectByUUID(child.getUUID());

		//If it's not our child, bad
		if(childFound == null)
		{
			throw new DimpleException("ERROR child UUID not found");
		}
		//If new name already here, bad
		else if(getObjectByName(newName) != null)
		{
			throw new DimpleException("ERROR name already present in parent");
		}

		//remove old name, if there was one
		String oldExplicitName = childFound.getExplicitName();
		if(oldExplicitName != null)
		{
			_name2object.remove(oldExplicitName);
		}

		//add new name, if there is one
		if(newName != null)
		{
			_name2object.put(newName, childFound);
		}
	}

	private Object getObjectByNameOrUUIDWithoutRecurse(String string)
	{
		//try first as a simple name; qualified names won't be found
		//	'.' is prevented from being part of a simple name
		Object o = _name2object.get(string);

		//If not found, try as if string is a string version of a UUID
		if(o == null)
		{
			try
			{
				//Convert, if possible...
				UUID uuid = UUID.fromString(string);
				//...search
				INameable nameable = (INameable) _UUID2object.get(uuid);

				//finally enforce 1-and-only-1 name (explicit OR UUID)
				//we enforce this to not have to guarantee that the opposite
				//either at every level of the hierarchy)

				if(nameable != null && nameable.getExplicitName() == null)
				{
					o = nameable;
				}
				//else we were asked for UUID by name, and actually found it,
				//but the object has an explicit name. (See comment above).
			}
			//just quietly swallow case where name couldn't be UUID
			catch(IllegalArgumentException e){}
		}//else o already there

		return o;
	}

	public Object getObjectByName(String name)
	{
		Object o = null;

		if(name != null && !name.equals(""))
		{
			//Names can be of the forms:
			//	object_name
			//	root_name.object_name
			//  root_name.subgraph_name0.subgraph_nameN.object_name
			//
			//  names are either the explicitly set name, or
			//		if none was set, the UUID as a string.
			//
			//	object_name can refer to a variable, function or subgraph.
			//	root_name can refers to name of this graph
			//	subgraphN name refers to name of child graph



			//Try name as a simple, unqualified name.
			//If it is qualified, it cannot be found, as
			//the '.' character cannot be explicitly inserted as part of a name
			o = getObjectByNameOrUUIDWithoutRecurse(name);
			if(o == null)
			{
				//See if this is a qualified name...
				int qualifierIdx = name.indexOf(".");
				if(qualifierIdx != -1)
				{
					//First qualifier can be our name. In that case,
					//strip it, repeat search
					String baseQualifier = name.substring(0, qualifierIdx);
					String remainder = name.substring(qualifierIdx + 1, name.length());
					if(baseQualifier.equals(getName()))
					{
						o = getObjectByName(remainder);
					}
					//otherwise see if it is a child name
					else
					{
						//int childQualifierIdx = name.indexOf(".", qualifierIdx + 1);
						//if(childQualifierIdx != -1)
						{
							//String childName = name.substring(qualifierIdx + 1, childQualifierIdx);
							//Object child = getObjectByNameOrUUIDWithoutRecurse(childName);
							Object child = getObjectByNameOrUUIDWithoutRecurse(baseQualifier);

							//if we found something see if it is a
							if(child != null && child instanceof FactorGraph)
							{
								//found the child!. Strip off child and search in child
								//String remainder = name.substring(childQualifierIdx + 1, name.length());
								FactorGraph fgChild = (FactorGraph) child;
								o = fgChild.getObjectByName(remainder);
							}//else child isn't a subgraph, so can't search in it
						}//else first part is only qualifier, and it doesn't match us!
					}//end of search-children-branch
				}//else is a simple name (and not found)
			}//else found the object!
		}//else null or empty string

		return o;
	}

	public Object getObjectByUUID(UUID uuid)
	{
		return _UUID2object.get(uuid);
	}

	public VariableBase 	getVariableByName(String name)
	{
		VariableBase v = null;
		Object o = getObjectByName(name);
		if(o instanceof VariableBase)
		{
			v = (VariableBase) o;
		}

		return v;
	}
	public Factor 	 	getFactorByName(String name)
	{
		Factor f = null;
		Object o = getObjectByName(name);
		if(o instanceof Factor)
		{
			f = (Factor) o;
		}
		return f;
	}
	public FactorGraph getGraphByName(String name)
	{
		FactorGraph fg = null;
		Object o = getObjectByName(name);
		if(o instanceof FactorGraph)
		{
			fg = (FactorGraph) o;
		}
		return fg;
	}
	public VariableBase getVariableByUUID(UUID uuid)
	{
		VariableBase v = null;
		Object o = getObjectByUUID(uuid);
		if (o instanceof VariableBase)
		{
			v = (VariableBase) o;
		}
		return v;
	}
	public Factor  	getFactorByUUID(UUID uuid)
	{
		Factor f = null;
		Object o = getObjectByUUID(uuid);
		if(o != null &&
				o instanceof Factor)
		{
			f = (Factor) o;
		}
		return f;
	}
	public FactorGraph getGraphByUUID(UUID uuid)
	{
		FactorGraph fg = null;
		Object o = getObjectByUUID(uuid);
		if(o != null &&
				o instanceof FactorGraph)
		{
			fg = (FactorGraph) o;
		}
		return fg;
	}



	///////////////////////////////////////////////////////////////////////////////////////////////////////////
	//Debugging functions
	@Override
	public String toString()
	{

		int ownedVariables = getVariablesTop().size();
		int boundaryVariables = getBoundaryVariables().size();
		int childVariables = getVariablesFlat().size() - ownedVariables - boundaryVariables;
		int ownedFunctions = getNonGraphFactorsTop().size();
		int childFunctions = getNonGraphFactorsFlat().size() - ownedFunctions;
		int subGraphs = getNestedGraphs().size();
		String s = String.format("FactorGraph [%s] Variables:(o:%d  b:%d  ch:%d)  Functions:(o:%d ch:%d) Graphs:%d"
				,getQualifiedLabel()
				,ownedVariables
				,boundaryVariables
				,childVariables
				,ownedFunctions
				,childFunctions
				,subGraphs);
		return s;

		//return getLabel();
	}

	public String getNodeString()
	{
		return getNodeString(0);
	}

	private String getTabString(int numTabs)
	{
		String s = "";
		for(int i = 0; i < numTabs; ++i)
		{
			s += "\t";
		}
		return s;
	}

	private String getNodeString(int tabDepth)
	{
		String tabString = getTabString(tabDepth);
		//graph itself
		StringBuilder sb = new StringBuilder(tabString + 	"------Nodes------\n");

		//functions
		sb.append(tabString);
		//		sb.append("Functions:\n");
		FactorList fList = getNonGraphFactorsTop();
		for(Factor fn : fList)
		{
			sb.append(tabString);
			sb.append("\t");
			sb.append(fn.getQualifiedLabel());
			sb.append("\n");
		}

		//boundary variables
		sb.append(tabString);
		sb.append("Boundary variables:\n");
		VariableList vList = getBoundaryVariables();
		for(VariableBase v : vList)
		{
			sb.append(tabString);
			sb.append("\t");
			sb.append(v.getQualifiedLabel());
			sb.append("\n");
		}

		//owned variables
		sb.append(tabString);
		sb.append("Owned variables:\n");
		vList = getVariablesTop();
		for(VariableBase v : vList)
		{
			sb.append(tabString);
			sb.append("\t");
			sb.append(v.getQualifiedLabel());
			sb.append("\n");
		}

		//child graphs
		sb.append(tabString);
		sb.append("Sub graphs:\n");
		for(FactorGraph g : getNestedGraphs())
		{
			sb.append(tabString);
			sb.append(g.toString());
			sb.append("\n");
			sb.append(g.getNodeString(tabDepth + 1));
		}
		return sb.toString();
	}

	public String getAdjacencyString()
	{
		StringBuilder sb = new StringBuilder("------Adjacency------\n");
		FactorList allFunctions = getNonGraphFactorsFlat();
		sb.append(String.format("\n--Functions (%d)--\n", allFunctions.size()));
		for(Factor fn : allFunctions)
		{
			String fnName = fn.getLabel();
			if(fn.getParentGraph().getParentGraph() != null)
			{
				fnName = fn.getQualifiedLabel();
			}
			if(fnName == null)
			{
				fnName = Integer.toString(fn.getId());
			}
			sb.append(String.format("fn  [%s]\n", fnName));

			for(int i = 0; i < fn.getSiblings().size(); i++)
			{
				VariableBase v = (VariableBase)fn.getSiblings().get(i);

				String vName = v.getLabel();
				if(v.getParentGraph() != null && // can happen with boundary variables
						v.getParentGraph().getParentGraph() != null)
				{
					vName = v.getQualifiedLabel();
				}
				if(vName == null)
				{
					vName = Integer.toString(v.getId());
				}
				sb.append(String.format("\t-> [%s]\n", vName));
			}
		}
		VariableList allVariables = getVariablesFlat();
		sb.append(String.format("--Variables (%d)--\n", allVariables.size()));
		for(VariableBase v : allVariables)
		{
			String vName = v.getLabel();
			if(v.getParentGraph() != null && //can happen with boundary variables
					v.getParentGraph().getParentGraph() != null)
			{
				vName = v.getQualifiedLabel();
			}
			if(vName == null)
			{
				vName = Integer.toString(v.getId());
			}
			sb.append(String.format("var [%s]\n", vName));

			for(int i = 0; i < v.getSiblings().size(); i++)
			{
				Factor fn = v.getFactors()[i];
				String fnName = fn.getLabel();
				if(fn.getParentGraph().getParentGraph() != null)
				{
					fnName = fn.getQualifiedLabel();
				}
				if(fnName == null)
				{
					fnName = Integer.toString(fn.getId());
				}
				sb.append(String.format("\t-> [%s]\n", fnName));
			}
		}

		return sb.toString();
	}

	public String getDegreeString()
	{
		StringBuilder sb = new StringBuilder("------Degrees------\n");
		HashMap<Integer, ArrayList<INode>> variablesByDegree = getVariablesByDegree();
		HashMap<Integer, ArrayList<INode>> factorsByDegree = getFactorsByDegree();
		sb.append("Variables:\n");
		for(Entry<Integer, ArrayList<INode>> entry : variablesByDegree.entrySet())
		{
			sb.append(String.format("\tdegree:%02d  count:%03d\n", entry.getKey(), entry.getValue().size()));
		}
		sb.append("Factors:\n");
		for(Entry<Integer, ArrayList<INode>> entry : factorsByDegree.entrySet())
		{
			sb.append(String.format("\tdegree:%02d  count:%03d\n", entry.getKey(), entry.getValue().size()));
		}
		sb.append("-------------------\n");
		return sb.toString();
	}
	public String getDomainSizeString()
	{
		StringBuilder sb = new StringBuilder("------Domains------\n");
		TreeMap<Integer, ArrayList<VariableBase>> variablesByDomain = getVariablesByDomainSize();
		for(Entry<Integer, ArrayList<VariableBase>> entry : variablesByDomain.entrySet())
		{
			sb.append(String.format("\tdomain:[%03d]  count:%03d\n", entry.getKey(), entry.getValue().size()));
		}
		sb.append("-------------------\n");
		return sb.toString();
	}

	public String getDomainString()
	{
		StringBuilder sb = new StringBuilder("------Domains------\n");
		TreeMap<Integer, ArrayList<VariableBase>> variablesByDomain = getVariablesByDomainSize();
		for(Entry<Integer, ArrayList<VariableBase>> entry : variablesByDomain.entrySet())
		{
			for(VariableBase vb : entry.getValue())
			{
				sb.append(String.format("\t[%-20s]  Domain [%-40s]\n", vb.getLabel(), vb.getDomain().toString()));
			}
		}
		sb.append("-------------------\n");
		return sb.toString();
	}

	public String getFullString()
	{
		StringBuilder sb = new StringBuilder(toString() + "\n");
		sb.append(getNodeString());
		sb.append(getAdjacencyString());
		sb.append(getDegreeString());
		return sb.toString();
	}


	public boolean isSolverRunning()
	{
		return _solverFactorGraph != null && _solverFactorGraph.isSolverRunning();
	}

	//TODO: should these only be on solver?
	@Override
	public void update()
	{
		throw new DimpleException("Not supported");
	}
	@Override
	public void updateEdge(int outPortNum)
	{
		throw new DimpleException("Not supported");
	}

	@Override
	public FactorGraph getRootGraph()
	{
		FactorGraph root = super.getRootGraph();
		if(root == null)
		{
			root = this;
		}
		return root;
	}

	public void clearNames()
	{
		//If root, clear boundary variables
		if(!hasParentGraph())
		{
			for(VariableBase v : getBoundaryVariables().values())
			{
				v.setName(null);
			}
		}

		@SuppressWarnings("all")
		MapList<INode> owned = getNodesTop();
		for(INode node : owned.values())
		{
			node.setName(null);
		}

		for(FactorGraph graph : getNestedGraphs())
		{
			graph.clearNames();
		}
	}

	public void setNamesByStructure()
	{
		setNamesByStructure("bv",
				"v",
				"f",
				"graph",
				"subGraph");
	}
	public void setNamesByStructure(String boundaryString,
			String ownedString,
			String factorString,
			String rootGraphString,
			String childGraphString)
	{

		//If root, set boundary variables
		if(!hasParentGraph())
		{
			ArrayList<VariableBase> boundaryVariables = (ArrayList<VariableBase>)getBoundaryVariables().values();
			for(int i = 0; i < boundaryVariables.size(); ++i)
			{
				boundaryVariables.get(i).setName(String.format("%s%d", boundaryString, i));
			}

			if(getExplicitName() != null)
			{
				setName(rootGraphString);
			}
		}

		ArrayList<VariableBase> ownedVariables = (ArrayList<VariableBase>)getVariablesTop().values();
		for(int i = 0; i < ownedVariables.size(); ++i)
		{
			ownedVariables.get(i).setName(String.format("%s%d", ownedString, i));
		}

		ArrayList<Factor> ownedFactors = (ArrayList<Factor>)getNonGraphFactorsTop().values();
		for(int i = 0; i < ownedFactors.size(); ++i)
		{
			ownedFactors.get(i).setName(String.format("%s%d", factorString, i));
		}

		ArrayList<FactorGraph> subGraphs = getNestedGraphs();
		for(int i = 0; i < subGraphs.size(); ++i)
		{
			subGraphs.get(i).setName(String.format("%s%d", childGraphString, i));

			subGraphs.get(i).setNamesByStructure(boundaryString,
					ownedString,
					factorString,
					rootGraphString,
					childGraphString);
		}
	}

	static public HashMap<Integer, ArrayList<INode>> getNodesByDegree(ArrayList<INode> nodes)
	{
		HashMap<Integer, ArrayList<INode>> nodesByDegree = new HashMap<Integer, ArrayList<INode>>();
		for(INode node : nodes)
		{
			int degree = node.getSiblings().size();
			if(!nodesByDegree.containsKey(degree))
			{
				ArrayList<INode> degreeNNodes = new ArrayList<INode>();
				nodesByDegree.put(degree, degreeNNodes);
			}
			nodesByDegree.get(degree).add(node);
		}
		return nodesByDegree;
	}
	public HashMap<Integer, ArrayList<INode>> getNodesByDegree()
	{
		ArrayList<INode> nodes = new ArrayList<INode>();
		nodes.addAll(getNonGraphFactorsFlat());
		nodes.addAll(getVariablesFlat());
		return getNodesByDegree(nodes);
	}
	public HashMap<Integer, ArrayList<INode>> getVariablesByDegree()
	{
		ArrayList<INode> nodes = new ArrayList<INode>();
		nodes.addAll(getVariablesFlat());
		return getNodesByDegree(nodes);
	}
	public HashMap<Integer, ArrayList<INode>> getFactorsByDegree()
	{
		ArrayList<INode> nodes = new ArrayList<INode>();
		nodes.addAll(getNonGraphFactorsFlat().values());
		return getNodesByDegree(nodes);
	}
	public TreeMap<Integer, ArrayList<VariableBase>> getVariablesByDomainSize()
	{
		ArrayList<VariableBase> variables = new ArrayList<VariableBase>();
		variables.addAll(getVariablesFlat());
		TreeMap<Integer, ArrayList<VariableBase>> variablesByDomain = new TreeMap<Integer, ArrayList<VariableBase>>();
		for(VariableBase vb : variables)
		{
			if(!(vb.getDomain() instanceof DiscreteDomain))
			{
				throw new DimpleException("whoops");
			}
			DiscreteDomain domain = (DiscreteDomain) vb.getDomain();
			int size = domain.size();
			if(!variablesByDomain.containsKey(size))
			{
				ArrayList<VariableBase> variablesForDomain = new ArrayList<VariableBase>();
				variablesByDomain.put(size, variablesForDomain);
			}
			variablesByDomain.get(size).add(vb);
		}
		return variablesByDomain;
	}
	public IFactorGraphFactory getFactorGraphFactory()
	{
		return _solverFactory;
	}

	public TreeSet<Edge> getEdges()
	{
		TreeSet<Edge> edges = new TreeSet<Edge>();
		FactorList factors = getNonGraphFactorsFlat();
		for(Factor factor : factors)
		{
			//ArrayList<Port> ports = factor.getPorts();
			for (int i = 0; i < factor.getSiblings().size(); i++)
				//for(Port port : ports)
			{
				INode variable = factor.getConnectedNodeFlat(i);
				edges.add(new Edge(factor, variable));
				edges.add(new Edge(variable, factor));
			}
		}
		return edges;
	}
	@Override
	public double getScore()
	{
		return getSolver().getScore();
	}

	public double getBetheFreeEnergy()
	{
		return getSolver().getBetheFreeEnergy();
	}

	@Override
	public double getInternalEnergy()
	{
		return getSolver().getInternalEnergy();
	}

	@Override
	public double getBetheEntropy()
	{
		return getSolver().getBetheEntropy();
	}


	// For operating collectively on groups of variables that are not already part of a variable vector
	protected HashMap<Integer, ArrayList<VariableBase>> _variableGroups;
	protected int _variableGroupID = 0;
	public int defineVariableGroup(ArrayList<VariableBase> variableList)
	{
		if (_variableGroups == null) _variableGroups = new HashMap<Integer, ArrayList<VariableBase>>();
		_variableGroups.put(_variableGroupID, variableList);
		return _variableGroupID++;
	}

	public ArrayList<VariableBase> getVariableGroup(int variableGroupID)
	{
		return _variableGroups.get(variableGroupID);
	}



	/****************************
	 * addFactor stuff
	 ***************************/

	/*******************
	 * Serialization
	 ********************/

	public String serializeToXML(String FgName, String targetDirectory)
	{
		com.analog.lyric.dimple.model.xmlSerializer toXML
		= new com.analog.lyric.dimple.model.xmlSerializer();

		return toXML.serializeToXML(this, FgName, targetDirectory);
	}

	static public FactorGraph deserializeFromXML(String docName) throws ParserConfigurationException, SAXException, IOException, ClassNotFoundException, InstantiationException, IllegalAccessException
	{
		return deserializeFromXML(docName, null);
	}
	static public FactorGraph deserializeFromXML(String docName, IFactorGraphFactory solver) throws ParserConfigurationException, SAXException, IOException, ClassNotFoundException, InstantiationException, IllegalAccessException
	{
		com.analog.lyric.dimple.model.xmlSerializer x
		= new com.analog.lyric.dimple.model.xmlSerializer();
		return x.deserializeFromXML(docName, solver);
	}


	/*********************
	 * FactorGraphDiffs
	 * *******************/

	public FactorGraphDiffs getFactorGraphDiffs(FactorGraph b, boolean quickExit, boolean byName)
	{
		return FactorGraphDiffs.getFactorGraphDiffs(
				this,
				b,
				quickExit,
				byName);
	}
	public FactorGraphDiffs getFactorGraphDiffsByName(FactorGraph b)
	{
		return FactorGraphDiffs.getFactorGraphDiffs(
				this,
				b,
				false,
				true);
	}
	public FactorGraphDiffs getFactorGraphDiffsByUUID(FactorGraph b)
	{
		return FactorGraphDiffs.getFactorGraphDiffs(
				this,
				b,
				false,
				false);
	}

}
<|MERGE_RESOLUTION|>--- conflicted
+++ resolved
@@ -30,22 +30,13 @@
 
 import org.xml.sax.SAXException;
 
-<<<<<<< HEAD
-import com.analog.lyric.dimple.FactorFunctions.core.FactorFunction;
-import com.analog.lyric.dimple.FactorFunctions.core.FactorFunctionBase;
-import com.analog.lyric.dimple.FactorFunctions.core.FactorFunctionWithConstants;
-import com.analog.lyric.dimple.FactorFunctions.core.FactorTable;
-import com.analog.lyric.dimple.FactorFunctions.core.IFactorTable;
-import com.analog.lyric.dimple.FactorFunctions.core.JointFactorFunction;
-import com.analog.lyric.dimple.FactorFunctions.core.TableFactorFunction;
-=======
 import com.analog.lyric.dimple.factorfunctions.core.FactorFunction;
 import com.analog.lyric.dimple.factorfunctions.core.FactorFunctionBase;
 import com.analog.lyric.dimple.factorfunctions.core.FactorFunctionWithConstants;
 import com.analog.lyric.dimple.factorfunctions.core.FactorTable;
+import com.analog.lyric.dimple.factorfunctions.core.IFactorTable;
 import com.analog.lyric.dimple.factorfunctions.core.JointFactorFunction;
 import com.analog.lyric.dimple.factorfunctions.core.TableFactorFunction;
->>>>>>> 56509477
 import com.analog.lyric.dimple.model.repeated.BlastFromThePastFactor;
 import com.analog.lyric.dimple.model.repeated.FactorGraphStream;
 import com.analog.lyric.dimple.model.repeated.IVariableStreamSlice;
@@ -113,7 +104,7 @@
 
 
 	public FactorGraph(VariableBase[] boundaryVariables, String name, IFactorGraphFactory solver)
-	{
+		{
 		if (boundaryVariables != null)
 			addBoundaryVariables(boundaryVariables);
 
@@ -122,7 +113,7 @@
 
 		if(solver != null)
 			setSolverFactory(solver);
-	}
+		}
 
 	@Override
 	public final FactorGraph asFactorGraph()
@@ -204,22 +195,22 @@
 		return true;
 	}
 
-	public BlastFromThePastFactor addBlastFromPastFactor(VariableBase var,Port factorPort)
-	{
-
-		setVariableSolver(var);
-
-		BlastFromThePastFactor f;
-		f = new BlastFromThePastFactor(NodeId.getNext(), var,factorPort);
-
-		addFactor(f,new VariableBase[]{var});
-
-		if (_solverFactorGraph != null)
-			f.createSolverObject(_solverFactorGraph);
-
-		return f;
-
-	}
+    public BlastFromThePastFactor addBlastFromPastFactor(VariableBase var,Port factorPort)
+    {
+
+            setVariableSolver(var);
+
+            BlastFromThePastFactor f;
+            f = new BlastFromThePastFactor(NodeId.getNext(), var,factorPort);
+
+            addFactor(f,new VariableBase[]{var});
+
+    		if (_solverFactorGraph != null)
+    			f.createSolverObject(_solverFactorGraph);
+
+            return f;
+
+    }
 
 	public FactorGraphStream addRepeatedFactor(FactorGraph nestedGraph, Object ... vars)
 	{
@@ -295,7 +286,7 @@
 		return addFactor(new FactorTable(indices,weights,vars),vars);
 	}
 
-	public Factor addFactor(FactorTable ft, VariableBase ... vars)
+	public Factor addFactor(IFactorTable ft, VariableBase ... vars)
 	{
 		return addFactor(new TableFactorFunction("TableFactorFunction",ft),vars);
 	}
@@ -433,7 +424,7 @@
 		removeNode(v);
 
 	}
-	
+		
 	public void addBoundaryVariables(VariableBase ... vars)
 	{
 		for (VariableBase v : vars)
@@ -455,7 +446,7 @@
 			if(explicitName != null && getObjectByName(explicitName) != null && v.getParentGraph() != this)
 			{
 				throw new DimpleException("ERROR name [" + explicitName + "] already in graph");
-			}
+	}
 	
 	
 			if(explicitName != null)
@@ -828,13 +819,13 @@
 	private FactorGraph(VariableBase[] boundaryVariables,
 			FactorGraph templateGraph,
 			FactorGraph parentGraph)
-	{
+			{
 		this(boundaryVariables,
 				templateGraph,
 				parentGraph,
 				false,
 				new HashMap<Object, Object>());
-	}
+			}
 
 	// Copy constructor -- create a graph incorporating all of the variables, functions, and sub-graphs of the template graph
 	private FactorGraph(VariableBase[] boundaryVariables,
@@ -842,7 +833,7 @@
 			FactorGraph parentGraph,
 			boolean copyToRoot,
 			HashMap<Object, Object> old2newObjs)
-	{
+			{
 		this(boundaryVariables,
 				templateGraph.getExplicitName(),
 				null);
@@ -1045,13 +1036,8 @@
 				sfactorTables.add((IFactorTable)o);
 			}
 		}
-<<<<<<< HEAD
-		
+
 		IFactorTable [] factorTables = new IFactorTable[sfactorTables.size()];
-=======
-
-		FactorTable [] factorTables = new FactorTable[sfactorTables.size()];
->>>>>>> 56509477
 		int i = 0;
 		for (IFactorTable ft : sfactorTables)
 		{
@@ -1077,13 +1063,8 @@
 				sfactorTables.add((IFactorTable)o);
 			}
 		}
-<<<<<<< HEAD
-		
+
 		IFactorTable [] factorTables = new IFactorTable[sfactorTables.size()];
-=======
-
-		FactorTable [] factorTables = new FactorTable[sfactorTables.size()];
->>>>>>> 56509477
 		int i = 0;
 		for (IFactorTable ft : sfactorTables)
 		{
@@ -1098,13 +1079,8 @@
 		getSolver().baumWelch(tables, numRestarts, numSteps);
 
 	}
-<<<<<<< HEAD
-	
+
 	public void estimateParameters(IFactorTable [] tables,int numRestarts,int numSteps, double stepScaleFactor)
-=======
-
-	public void estimateParameters(FactorTable [] tables,int numRestarts,int numSteps, double stepScaleFactor)
->>>>>>> 56509477
 	{
 		getSolver().estimateParameters(tables, numRestarts, numSteps,  stepScaleFactor);
 
@@ -1315,7 +1291,7 @@
 		INode n =  (INode)allIncludedNodes.getByIndex(0);
 
 		FactorGraphWalker walker =
-				new FactorGraphWalker(this, n).maxRelativeNestingDepth(relativeNestingDepth);
+			new FactorGraphWalker(this, n).maxRelativeNestingDepth(relativeNestingDepth);
 		while (walker.next() != null)
 		{
 			if (walker.getCycleCount() > 0)
@@ -1401,14 +1377,14 @@
 
 	@SuppressWarnings("all")
 	protected MapList<INode> depthFirstSearchRecursive(
-			INode node,
-			INode previousNode,
-			MapList<INode> foundNodes,
-			MapList<INode> nodeList,
-			int currentDepth,
-			int maxDepth,
-			int relativeNestingDepth)
-			{
+		INode node,
+		INode previousNode,
+		MapList<INode> foundNodes,
+		MapList<INode> nodeList,
+		int currentDepth,
+		int maxDepth,
+		int relativeNestingDepth)
+	{
 
 		foundNodes.add(node);						// This node has been found
 
@@ -1438,7 +1414,7 @@
 			}
 		}
 		return foundNodes;
-			}
+	}
 
 	public MapList<INode> depthFirstSearch(INode root)
 	{
@@ -2389,14 +2365,14 @@
 				"v",
 				"f",
 				"graph",
-				"subGraph");
+		"subGraph");
 	}
 	public void setNamesByStructure(String boundaryString,
 			String ownedString,
 			String factorString,
 			String rootGraphString,
 			String childGraphString)
-	{
+			{
 
 		//If root, set boundary variables
 		if(!hasParentGraph())
@@ -2436,7 +2412,7 @@
 					rootGraphString,
 					childGraphString);
 		}
-	}
+			}
 
 	static public HashMap<Integer, ArrayList<INode>> getNodesByDegree(ArrayList<INode> nodes)
 	{
@@ -2507,7 +2483,7 @@
 		{
 			//ArrayList<Port> ports = factor.getPorts();
 			for (int i = 0; i < factor.getSiblings().size(); i++)
-				//for(Port port : ports)
+			//for(Port port : ports)
 			{
 				INode variable = factor.getConnectedNodeFlat(i);
 				edges.add(new Edge(factor, variable));
