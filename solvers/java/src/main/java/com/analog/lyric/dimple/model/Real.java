--- conflicted
+++ resolved
@@ -19,77 +19,33 @@
 
 public class Real extends VariableBase
 {
-<<<<<<< HEAD
-    public Real(int id, String modelerClassName, RealDomain domain)
-    {
-    	super(id, modelerClassName, domain);
-    }
-
-    public Real(int id, String modelerClassName, RealDomain domain,Object input)
-    {
-    	super(id, modelerClassName, domain);
-    	setInputObject(input);
-    }
-	
-	
+	// Constructors...
 	public Real()
 	{
-		this(RealDomain.full(), null);
+		this(RealDomain.full(), null, "Real");
 	}
-
 	public Real(RealDomain domain)
-=======
-	// Constructors...
-	public Real()  
-	{
-		this(new RealDomain(), null, "Real");
-	}
-	public Real(RealDomain domain)  
->>>>>>> c3851117
 	{
 		this(domain, null, "Real");
 	}
 	public Real(Object input)
 	{
-<<<<<<< HEAD
-		this(RealDomain.full(), input);
+		this(RealDomain.full(), input, "Real");
 	}
-	
 	public Real(RealDomain domain, Object input)
-=======
-		this(new RealDomain(), input, "Real");
-	}
-	public Real(RealDomain domain, Object input) 
->>>>>>> c3851117
 	{
 		this(domain, input, "Real");
 	}
-<<<<<<< HEAD
-
-	public Real(int id, RealDomain domain, Object input, String modelerClassName)
-=======
     public Real(RealDomain domain, String modelerClassName)
-    {
+	{
     	this(domain, null, modelerClassName);
     }
 	public Real(RealDomain domain, Object input, String modelerClassName) 
->>>>>>> c3851117
 	{
 		super(domain, modelerClassName);
 		setInputObject(input);
 	}
-<<<<<<< HEAD
-	
-//	public Real(int id, RealDomain [] domains, Object input, String modelerClassName)
-//	{
-//		super(id,modelerClassName,domains);
-//		//super(id, modelerClassName);
-//		//_domain = domain;
-//		_input = input;
-//	}
-=======
 
->>>>>>> c3851117
 	
 	public RealDomain getRealDomain()
 	{
