--- conflicted
+++ resolved
@@ -227,13 +227,8 @@
 		}
 		
 		// Save the output constant or variables as well
-<<<<<<< HEAD
-		_numOutputEdges = _numPorts - factorFunction.getEdgeByIndex(outputMinIndex);
-		final SDiscreteVariable[] outputVariables = _outputVariables = new SDiscreteVariable[_numOutputEdges];
-=======
 		int numOutputEdges = _numPorts - factorFunction.getEdgeByIndex(outputMinIndex);
-		_outputVariables = new SDiscreteVariable[numOutputEdges];
->>>>>>> cad11427
+		final SDiscreteVariable[] outputVariables = _outputVariables = new SDiscreteVariable[numOutputEdges];
 		_hasConstantOutputs = factorFunction.hasConstantAtOrAboveIndex(outputMinIndex);
 		_constantOutputCounts = null;
 		_hasConstantOutput = null;
@@ -241,15 +236,9 @@
 		if (_hasConstantOutputs)
 		{
 			int numConstantOutputs = factorFunction.numConstantsAtOrAboveIndex(outputMinIndex);
-<<<<<<< HEAD
-			_dimension = _numOutputEdges + numConstantOutputs;
+			_dimension = numOutputEdges + numConstantOutputs;
 			final boolean[] hasConstantOutput = _hasConstantOutput = new boolean[_dimension];
 			final int[] constantOutputCounts = _constantOutputCounts = new int[numConstantOutputs];
-=======
-			_dimension = numOutputEdges + numConstantOutputs;
-			_hasConstantOutput = new boolean[_dimension];
-			_constantOutputCounts = new int[numConstantOutputs];
->>>>>>> cad11427
 			for (int i = 0, index = outputMinIndex; i < _dimension; i++, index++)
 			{
 				if (factorFunction.isConstantIndex(index))
@@ -282,13 +271,8 @@
 	public void createMessages()
 	{
 		super.createMessages();
-<<<<<<< HEAD
-		determineParameterConstantsAndEdges();	// Call this here since initialize may not have been called yet
+		determineConstantsAndEdges();	// Call this here since initialize may not have been called yet
 		final Object[] outputMsgs = _outputMsgs = new Object[_numPorts];
-=======
-		determineConstantsAndEdges();	// Call this here since initialize may not have been called yet
-		_outputMsgs = new Object[_numPorts];
->>>>>>> cad11427
 		if (_alphaParameterEdge != NO_PORT)
 			outputMsgs[_alphaParameterEdge] = new DirichletParameters();
 	}
