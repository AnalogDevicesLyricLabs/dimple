--- conflicted
+++ resolved
@@ -18,15 +18,8 @@
 
 public class Bit extends Discrete
 {
-<<<<<<< HEAD
 
 	public Bit()  {
-		super(DiscreteDomain.forBit());
-		// TODO Auto-generated constructor stub
-=======
-	public Bit()
-	{
-		super(new DiscreteDomain(new Object[]{0.0,1.0}), "Bit");
->>>>>>> c3851117
+		super(DiscreteDomain.forBit(), "Bit");
 	}
 }