/*******************************************************************************
*   Copyright 2013 Analog Devices, Inc.
*
*   Licensed under the Apache License, Version 2.0 (the "License");
*   you may not use this file except in compliance with the License.
*   You may obtain a copy of the License at
*
*       http://www.apache.org/licenses/LICENSE-2.0
*
*   Unless required by applicable law or agreed to in writing, software
*   distributed under the License is distributed on an "AS IS" BASIS,
*   WITHOUT WARRANTIES OR CONDITIONS OF ANY KIND, either express or implied.
*   See the License for the specific language governing permissions and
*   limitations under the License.
********************************************************************************/

package com.analog.lyric.dimple.solvers.gibbs.customFactors;

import java.util.HashSet;
import java.util.List;
import java.util.Set;

import com.analog.lyric.dimple.exceptions.DimpleException;
import com.analog.lyric.dimple.factorfunctions.DiscreteTransitionEnergyParameters;
import com.analog.lyric.dimple.factorfunctions.DiscreteTransitionUnnormalizedParameters;
import com.analog.lyric.dimple.factorfunctions.core.FactorFunction;
import com.analog.lyric.dimple.factorfunctions.core.FactorFunctionUtilities;
import com.analog.lyric.dimple.model.factors.Factor;
import com.analog.lyric.dimple.model.variables.Discrete;
import com.analog.lyric.dimple.model.variables.VariableBase;
import com.analog.lyric.dimple.solvers.core.parameterizedMessages.GammaParameters;
import com.analog.lyric.dimple.solvers.gibbs.SDiscreteVariable;
import com.analog.lyric.dimple.solvers.gibbs.SRealFactor;
import com.analog.lyric.dimple.solvers.gibbs.samplers.conjugate.GammaSampler;
import com.analog.lyric.dimple.solvers.gibbs.samplers.conjugate.IRealConjugateSamplerFactory;
import com.analog.lyric.dimple.solvers.gibbs.samplers.conjugate.NegativeExpGammaSampler;
import com.analog.lyric.dimple.solvers.interfaces.ISolverNode;
import com.analog.lyric.util.misc.NonNull;
import com.analog.lyric.util.misc.Nullable;

public class CustomDiscreteTransitionUnnormalizedOrEnergyParameters extends SRealFactor implements IRealConjugateFactor
{
	private @Nullable Object[] _outputMsgs;
	private @Nullable SDiscreteVariable _yVariable;
	private @Nullable SDiscreteVariable _xVariable;
	private boolean _hasConstantY;
	private boolean _hasConstantX;
	private boolean _useEnergyParameters;
	private int _xDimension;
	private int _yDimension;
	private int _numParameters;
	private int _numParameterEdges;
	private int _startingParameterEdge;
	private int _yPort = -1;
	private int _xPort = -1;
	private int _constantYValue;
	private int _constantXValue;
	private @Nullable int[] _parameterXIndices;
	private @Nullable int[] _parameterYIndices;
	private static final int NUM_DISCRETE_VARIABLES = 2;
	private static final int Y_INDEX = 0;
	private static final int X_INDEX = 1;
	private static final int NO_PORT = -1;

	public CustomDiscreteTransitionUnnormalizedOrEnergyParameters(Factor factor)
	{
		super(factor);
	}

	@SuppressWarnings("null")
	@Override
	public void updateEdgeMessage(int portNum)
	{
		if (portNum >= _startingParameterEdge)
		{
			// Port is a parameter input
			// Determine sample alpha and beta parameters
			// NOTE: This class works for either DiscreteTransitionIndepenentParameters or DiscreteTransitionEnergyParameters factor functions
			// since the actual parameter value doesn't come into play in determining the message in this direction

			GammaParameters outputMsg = (GammaParameters)_outputMsgs[portNum];
			
			// Get the parameter coordinates
			int parameterEdgeOffset = portNum - _startingParameterEdge;
			int parameterXIndex = _parameterXIndices[parameterEdgeOffset];
			int parameterYIndex = _parameterYIndices[parameterEdgeOffset];
			
			// Get the sample values (indices of the discrete value, which corresponds to the value as well)
			int xIndex = _hasConstantX ? _constantXValue : _xVariable.getCurrentSampleIndex();
			int yIndex = _hasConstantY ? _constantYValue : _yVariable.getCurrentSampleIndex();
			
			if (xIndex == parameterXIndex && yIndex == parameterYIndex)
			{
				// This edge corresponds to the current state, so count is 1
				outputMsg.setAlphaMinusOne(1);			// Sample alpha
				outputMsg.setBeta(0);					// Sample beta
			}
			else
			{
				// This edge does not correspond to the current state
				outputMsg.setAlphaMinusOne(0);			// Sample alpha
				outputMsg.setBeta(0);					// Sample beta
			}
		}
		else
			super.updateEdgeMessage(portNum);
	}
	
	
	@Override
	public Set<IRealConjugateSamplerFactory> getAvailableRealConjugateSamplers(int portNumber)
	{
		Set<IRealConjugateSamplerFactory> availableSamplers = new HashSet<IRealConjugateSamplerFactory>();
		if (isPortParameter(portNumber))					// Conjugate sampler if edge is a parameter input
			if (_useEnergyParameters)
				availableSamplers.add(NegativeExpGammaSampler.factory);	// Parameter inputs have conjugate negative exp-Gamma distribution
			else
				availableSamplers.add(GammaSampler.factory);			// Parameter inputs have conjugate Gamma distribution
		return availableSamplers;
	}
	
	public boolean isPortParameter(int portNumber)
	{
		determineConstantsAndEdges();	// Call this here since initialize may not have been called yet
		return (portNumber >= _startingParameterEdge);
	}

	
	
	@Override
	public void initialize()
	{
		super.initialize();
		
		// Determine what parameters are constants or edges, and save the state
		determineConstantsAndEdges();
	}
	
	
	private void determineConstantsAndEdges()
	{
		// Get the factor function and related state
		FactorFunction factorFunction = _factor.getFactorFunction();
		FactorFunction containedFactorFunction = factorFunction.getContainedFactorFunction();	// In case the factor function is wrapped
		if (containedFactorFunction instanceof DiscreteTransitionUnnormalizedParameters)
		{
			DiscreteTransitionUnnormalizedParameters specificFactorFunction = (DiscreteTransitionUnnormalizedParameters)factorFunction;
			_xDimension = specificFactorFunction.getXDimension();
			_yDimension = specificFactorFunction.getYDimension();
			_numParameters = specificFactorFunction.getNumParameters();
			_useEnergyParameters = false;
		}
		else if (containedFactorFunction instanceof DiscreteTransitionEnergyParameters)
		{
			DiscreteTransitionEnergyParameters specificFactorFunction = (DiscreteTransitionEnergyParameters)factorFunction;
			_xDimension = specificFactorFunction.getXDimension();
			_yDimension = specificFactorFunction.getYDimension();
			_numParameters = specificFactorFunction.getNumParameters();
			_useEnergyParameters = true;
		}
		else
			throw new DimpleException("Invalid factor function");

		
		// Pre-determine whether or not the parameters are constant; if so save the value; if not save reference to the variable
		_yPort = NO_PORT;
		_xPort = NO_PORT;
		_yVariable = null;
		_xVariable = null;
		_constantYValue = -1;
		_constantXValue = -1;
		_startingParameterEdge = 0;
		List<? extends VariableBase> siblings = _factor.getSiblings();

		_hasConstantY = factorFunction.isConstantIndex(Y_INDEX);
		if (_hasConstantY)
			_constantYValue = FactorFunctionUtilities.toInteger(factorFunction.getConstantByIndex(Y_INDEX));
		else					// Variable Y
		{
			_yPort = factorFunction.getEdgeByIndex(Y_INDEX);
			Discrete yVar = ((Discrete)siblings.get(_yPort));
			_yVariable = (SDiscreteVariable)yVar.getSolver();
			_yDimension = yVar.getDomain().size();
			_startingParameterEdge++;
		}
		
		
		_hasConstantX = factorFunction.isConstantIndex(X_INDEX);
		if (_hasConstantX)
			_constantXValue = FactorFunctionUtilities.toInteger(factorFunction.getConstantByIndex(X_INDEX));
		else					// Variable X
		{
			_xPort = factorFunction.getEdgeByIndex(X_INDEX);
			Discrete xVar = ((Discrete)siblings.get(_xPort));
			_xVariable = (SDiscreteVariable)xVar.getSolver();
			_startingParameterEdge++;
		}
		
		// Create a mapping between the edge connecting parameters and the XY coordinates in the parameter array
		int numParameterConstants = factorFunction.numConstantsAtOrAboveIndex(NUM_DISCRETE_VARIABLES);
		_numParameterEdges = _numParameters - numParameterConstants;
		final int[] parameterXIndices = _parameterXIndices = new int[_numParameterEdges];
		final int[] parameterYIndices = _parameterYIndices = new int[_numParameterEdges];
		if (numParameterConstants > 0)
		{
			int[] constantIndices = factorFunction.getConstantIndices();
			int constantIndex = 0;
			int parameterEdgeOffset = 0;
			for (int x = 0; x < _xDimension; x++)	// Column scan order
			{
				for (int y = 0; y < _yDimension; y++)
				{
					int parameterOffset = x*_yDimension + y;
					if (constantIndices[constantIndex] - NUM_DISCRETE_VARIABLES == parameterOffset)
					{
						// Parameter is constant
						constantIndex++;
					}
					else
					{
						// Parameter is variable
						parameterXIndices[parameterEdgeOffset] = x;
						parameterYIndices[parameterEdgeOffset] = y;
						parameterEdgeOffset++;
					}
				}
			}
		}
		else	// No constant parameters
		{
			for (int x = 0, parameterEdgeOffset = 0; x < _xDimension; x++)	// Column scan order
			{
				for (int y = 0; y < _yDimension; y++, parameterEdgeOffset++)
				{
					parameterXIndices[parameterEdgeOffset] = x;
					parameterYIndices[parameterEdgeOffset] = y;
				}
			}
		}
	}
	
	
	@Override
	public void createMessages()
	{
		super.createMessages();
<<<<<<< HEAD
		determineParameterConstantsAndEdges();	// Call this here since initialize may not have been called yet
		final Object[] outputMsgs = _outputMsgs = new Object[_numPorts];
=======
		determineConstantsAndEdges();	// Call this here since initialize may not have been called yet
		_outputMsgs = new Object[_numPorts];
>>>>>>> cad11427
		for (int port = _startingParameterEdge; port < _numPorts; port++)	// Only parameter edges
			outputMsgs[port] = new GammaParameters();
	}
	
	@SuppressWarnings("null")
	@Override
	public Object getOutputMsg(int portIndex)
	{
		return _outputMsgs[portIndex];
	}
	
	@SuppressWarnings("null")
	@Override
	public void moveMessages(@NonNull ISolverNode other, int thisPortNum, int otherPortNum)
	{
		super.moveMessages(other, thisPortNum, otherPortNum);
		_outputMsgs[thisPortNum] = ((CustomDiscreteTransitionUnnormalizedOrEnergyParameters)other)._outputMsgs[otherPortNum];
	}
}<|MERGE_RESOLUTION|>--- conflicted
+++ resolved
@@ -244,13 +244,8 @@
 	public void createMessages()
 	{
 		super.createMessages();
-<<<<<<< HEAD
-		determineParameterConstantsAndEdges();	// Call this here since initialize may not have been called yet
+		determineConstantsAndEdges();	// Call this here since initialize may not have been called yet
 		final Object[] outputMsgs = _outputMsgs = new Object[_numPorts];
-=======
-		determineConstantsAndEdges();	// Call this here since initialize may not have been called yet
-		_outputMsgs = new Object[_numPorts];
->>>>>>> cad11427
 		for (int port = _startingParameterEdge; port < _numPorts; port++)	// Only parameter edges
 			outputMsgs[port] = new GammaParameters();
 	}
