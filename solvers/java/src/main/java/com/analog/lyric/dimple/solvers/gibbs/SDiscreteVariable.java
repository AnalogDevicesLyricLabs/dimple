/*******************************************************************************
*   Copyright 2012 Analog Devices, Inc.
*
*   Licensed under the Apache License, Version 2.0 (the "License");
*   you may not use this file except in compliance with the License.
*   You may obtain a copy of the License at
*
*       http://www.apache.org/licenses/LICENSE-2.0
*
*   Unless required by applicable law or agreed to in writing, software
*   distributed under the License is distributed on an "AS IS" BASIS,
*   WITHOUT WARRANTIES OR CONDITIONS OF ANY KIND, either express or implied.
*   See the License for the specific language governing permissions and
*   limitations under the License.
********************************************************************************/

package com.analog.lyric.dimple.solvers.gibbs;

import java.util.ArrayList;
import java.util.Arrays;

import org.apache.commons.math.random.RandomGenerator;

import com.analog.lyric.dimple.model.DimpleException;
import com.analog.lyric.dimple.model.Discrete;
import com.analog.lyric.dimple.model.DiscreteDomain;
import com.analog.lyric.dimple.model.Factor;
import com.analog.lyric.dimple.model.INode;
import com.analog.lyric.dimple.model.VariableBase;
import com.analog.lyric.dimple.solvers.core.SDiscreteVariableBase;
import com.analog.lyric.dimple.solvers.core.SolverRandomGenerator;
import com.analog.lyric.dimple.solvers.gibbs.sample.DiscreteSample;
import com.analog.lyric.dimple.solvers.interfaces.ISolverFactor;
import com.analog.lyric.dimple.solvers.interfaces.ISolverNode;
import com.analog.lyric.math.Utilities;



public class SDiscreteVariable extends SDiscreteVariableBase implements ISolverVariableGibbs
{
    protected double[][] _inPortMsgs = new double[0][];
    protected DiscreteSample _outputMsg;
    protected int _numPorts;
	protected long[] _beliefHistogram;
	protected int _sampleIndex;
	protected double[] _input;
	protected double[] _conditional;
	protected double[] _samplerScratch;
	protected ArrayList<Integer> _sampleIndexArray;
	protected int _bestSampleIndex;
	protected int _lengthRoundedUp;
	protected double _beta = 1;
	protected Discrete _varDiscrete;
	protected boolean _holdSampleValue = false;
	protected boolean _isDeterministicDependent = false;
	protected boolean _hasDeterministicDependents = false;

	public SDiscreteVariable(VariableBase var)
	{
		super(var);
		_varDiscrete = (Discrete)_var;
	}


	@Override
	public void updateEdge(int outPortNum)
	{
		throw new DimpleException("Method not supported in Gibbs sampling solver.");
	}

	@Override
	public void update()
	{
		// Don't bother to re-sample deterministic dependent variables (those that are the output of a directional deterministic factor)
		if (_isDeterministicDependent) return;

		// If the sample value is being held, don't modify the value
		if (_holdSampleValue) return;
		
		// Also return if the variable is set to a fixed value
		if (_var.hasFixedValue()) return;

		
		int messageLength = _input.length;
		double minEnergy = Double.POSITIVE_INFINITY;

		// Compute the conditional probability
		if (!_hasDeterministicDependents)
		{
			// Update all the neighboring factors
			// If there are no deterministic dependents, then it should be faster to have
			// each neighboring factor update its entire message to this variable than the alternative, below
			ArrayList<INode> siblings = _var.getSiblings();
			for (int port = 0; port < _numPorts; port++)
			{
				((ISolverFactorGibbs)siblings.get(port).getSolver()).updateEdgeMessage(_var.getSiblingPortIndex(port));
			}
			
			// Sum up the messages to get the conditional distribution
			for (int index = 0; index < messageLength; index++)
			{

				double out = _input[index];						// Sum of the input prior...
				for (int port = 0; port < _numPorts; port++)
				{
					double tmp = _inPortMsgs[port][index];
					out += tmp;			// Plus each input message value
				}
				out *= _beta;									// Apply tempering

				if (out < minEnergy) minEnergy = out;			// For normalization

				_conditional[index] = out;						// Save in log domain representation
			}
		}
		else	// There are deterministic dependents, so must account for these
		{
			// TODO: SPEED UP
			ArrayList<INode> siblings = _var.getSiblings();
			for (int index = 0; index < messageLength; index++)
			{
				setCurrentSampleIndex(index);
				double out = _input[index];						// Sum of the input prior...
				for (int port = 0; port < _numPorts; port++)	// Plus each input message value
				{
					double tmp = ((ISolverFactorGibbs)siblings.get(port).getSolver()).getConditionalPotential(_var.getSiblingPortIndex(port));
					out += tmp;
				}
				out *= _beta;									// Apply tempering

				if (out < minEnergy) minEnergy = out;			// For normalization

				_conditional[index] = out;						// Save in log domain representation
			}
		}
		
		// Sample from the conditional distribution
		int index = generateSample(_conditional, minEnergy);
		setCurrentSampleIndex(index);
		
	}
	
	@Override
	public void randomRestart()
	{
		// If the sample value is being held, don't modify the value
		if (_holdSampleValue) return;
		
		// If the variable has a fixed value, then set the current sample to that value and return
		if (_var.hasFixedValue())
		{
			setCurrentSampleIndex(_varDiscrete.getFixedValueIndex());
			return;
		}

		// Convert the prior back to probabilities to sample from the prior
		int messageLength = _input.length;
		double minEnergy = Double.POSITIVE_INFINITY;
		for (int i = 0; i < messageLength; i++)
			if (_input[i] < minEnergy)
				minEnergy = _input[i];
		
	    _lengthRoundedUp = Utilities.nextPow2(_input.length);
	    _samplerScratch = new double[_lengthRoundedUp];
		setCurrentSampleIndex(generateSample(_input, minEnergy));
	}

	@Override
	public void updateBelief()
	{
		_beliefHistogram[_sampleIndex]++;
	}

	@Override
	public double[] getBelief()
	{
		int domainLength = _input.length;
		double[] outBelief = new double[domainLength];

		if (_var.hasFixedValue())	// If there's a fixed value set, use that to generate the belief
		{
			Arrays.fill(outBelief, 0);
			outBelief[_varDiscrete.getFixedValueIndex()] = 1;
			return outBelief;
		}
		
		// Otherwise, compute the belief
		long sum = 0;
		for (int i = 0; i < domainLength; i++)
		{
			sum+= _beliefHistogram[i];
		}
		if (sum != 0)
		{
			for (int i = 0; i < domainLength; i++)
				outBelief[i] = (double)_beliefHistogram[i]/(double)sum;
		}
		else
		{
			for (int i = 0; i < domainLength; i++)
				outBelief[i] = _input[i];		// Disconnected variable that has never been updated
		}
		
		return outBelief;
	}

	
	
	@Override
	public void setInputOrFixedValue(Object input, Object fixedValue, boolean hasFixed)
	{
		if (input == null)
		{
			_input = createDefaultMessage();
		}
		else
		{
			double[] vals = (double[])input;
			if (vals.length != _varDiscrete.getDiscreteDomain().size())
				throw new DimpleException("Prior size must match domain length");
			
			// Convert to energy values
			_input = new double[vals.length];
			for (int i = 0; i < vals.length; i++)
				_input[i] = -Math.log(vals[i]);
		}
		
		if (hasFixed)
		{
			setCurrentSampleIndex((Integer)_var.getFixedValueObject());
		}
	}
	
	@Override
	public void updateDirectedCache()
	{
		_isDeterministicDependent = isDeterministicDependent();
		_hasDeterministicDependents = hasDeterministicDependents();
		
	}
	
	@Override
	public void postAddFactor(Factor f)
	{
		updateDirectedCache();
		
		if (_var.hasFixedValue())
		{
			setCurrentSampleIndex((Integer)_var.getFixedValueObject());
		}
		else
		{
			setCurrentSampleIndex(_sampleIndex);
		}
		
	}

	
    @Override
	public final void saveAllSamples()
    {
    	_sampleIndexArray = new ArrayList<Integer>();
    }
    
    @Override
	public final void saveCurrentSample()
    {
    	if (_sampleIndexArray != null)
    		_sampleIndexArray.add(_sampleIndex);
    }
    
    @Override
	public final void saveBestSample()
    {
    	_bestSampleIndex = _sampleIndex;
    }
    
	@Override
	public double getConditionalPotential(int portIndex)
	{
		double result = getPotential();		// Start with the local potential
		
		// Propagate the request through the other neighboring factors and sum up the results
		ArrayList<INode> siblings = _var.getSiblings();
		for (int port = 0; port < _numPorts; port++)	// Plus each input message value
			if (port != portIndex)
				result += ((ISolverFactorGibbs)siblings.get(port).getSolver()).getConditionalPotential(_var.getSiblingPortIndex(port));

		    return result;
	}
	
	@Override
	public final double getPotential()
	{
		if (!_var.hasFixedValue())
			return _input[_sampleIndex];
		else
			return 0;
	}
	
	@Override
	public final double getScore()
	{
		if (!_var.hasFixedValue())
			return _input[getGuessIndex()];
		else
			return 0;	// If the value is fixed, ignore the guess
	}
	
	@Override
	public final void setCurrentSample(Object value)
	{
		DiscreteDomain domain = (DiscreteDomain)_var.getDomain();
		int valueIndex = domain.getIndex(value);
		if (valueIndex == -1)
			throw new DimpleException("Value is not in the domain of this variable");
		
		setCurrentSampleIndex(valueIndex);
	}
	public final void setCurrentSampleIndex(int index)
    {
		// Sample from the conditional distribution
		_sampleIndex = index;

		// Send the sample value to all output ports
<<<<<<< HEAD
		_outputMsg.index = index;
		_outputMsg.value = _varDiscrete.getDiscreteDomain().getElement(index);
=======
		_outputMsg.setIndex(index);
		_outputMsg.setObject(_varDiscrete.getDiscreteDomain().getElements()[index]);
>>>>>>> c3851117
				
		// If this variable has deterministic dependents, then set their values
		if (_hasDeterministicDependents)
		{
			ArrayList<INode> siblings = _var.getSiblings();
			for (int port = 0; port < _numPorts; port++)	// Plus each input message value
			{
				Factor f = (Factor)siblings.get(port);
				if (f.getFactorFunction().isDeterministicDirected() && !f.isDirectedTo(_var))
					((ISolverFactorGibbs)f.getSolver()).updateNeighborVariableValue(_var.getSiblingPortIndex(port));
			}
		}
    }
    
    public final Object getCurrentSample()
    {
    	return _varDiscrete.getDiscreteDomain().getElement(_sampleIndex);
    }
    public final int getCurrentSampleIndex()
    {
    	return _sampleIndex;
    }
    
    public final Object getBestSample()
    {
    	return _varDiscrete.getDiscreteDomain().getElement(_bestSampleIndex);
    }
    public final int getBestSampleIndex()
    {
    	return _bestSampleIndex;
    }

    public final Object[] getAllSamples()
    {
		if (_sampleIndexArray == null)
			throw new DimpleException("No samples saved. Must call saveAllSamples on variable or entire graph prior to solving");
		int length = _sampleIndexArray.size();
    	DiscreteDomain domain = _varDiscrete.getDiscreteDomain();
    	Object[] retval = new Object[length];
    	for (int i = 0; i < length; i++)
    		retval[i] = domain.getElement(_sampleIndexArray.get(i));
    	return retval;
    }
    public final int[] getAllSampleIndices()
    {
		if (_sampleIndexArray == null)
			throw new DimpleException("No samples saved. Must call saveAllSamples on variable or entire graph prior to solving");
    	int length = _sampleIndexArray.size();
    	int[] retval = new int[length];
    	for (int i = 0; i < length; i++)
    		retval[i] = _sampleIndexArray.get(i);
    	return retval;
    }

	public final void setAndHoldSampleValue(Object value)
	{
		setCurrentSample(value);
		holdSampleValue();
	}
	
	public final void setAndHoldSampleIndex(int index)
	{
		setCurrentSampleIndex(index);
		holdSampleValue();
	}
	
	public final void holdSampleValue()
	{
		_holdSampleValue = true;
	}
	
	public final void releaseSampleValue()
	{
		_holdSampleValue = false;
	}
	
    
    @Override
	public final void setBeta(double beta)	// beta = 1/temperature
    {
    	_beta = beta;
    }
	
    
	private final int generateSample(double[] energy, double minEnergy)
	{
		RandomGenerator rand = SolverRandomGenerator.rand;
		int length = energy.length;
		int sampleIndex;

		// Special-case lengths 2, 3, and 4 for speed
		if (length == 2)
		{
			sampleIndex = (rand.nextDouble() * (1 + Math.exp(energy[1]-energy[0])) > 1) ? 0 : 1;
		}
		else if (length == 3)
		{
			double cumulative1 = Math.exp(minEnergy-energy[0]);
			double cumulative2 = cumulative1 + Math.exp(minEnergy-energy[1]);
			double sum = cumulative2 + Math.exp(minEnergy-energy[2]);
			double randomValue = sum * rand.nextDouble();
			sampleIndex = (randomValue > cumulative2) ? 2 : (randomValue > cumulative1) ? 1 : 0;
		}
		else if (length == 4)
		{
			double cumulative1 = Math.exp(minEnergy-energy[0]);
			double cumulative2 = cumulative1 + Math.exp(minEnergy-energy[1]);
			double cumulative3 = cumulative2 + Math.exp(minEnergy-energy[2]);
			double sum = cumulative3 + Math.exp(minEnergy-energy[3]);
			double randomValue = sum * rand.nextDouble();
			sampleIndex = (randomValue > cumulative2) ? ((randomValue > cumulative3) ? 3 : 2) : ((randomValue > cumulative1) ? 1 : 0);
		}
		else	// For all other lengths
		{
			// Calculate cumulative conditional probability (unnormalized)
			double sum = 0;
			double[] samplerScratch = _samplerScratch;
			samplerScratch[0] = 0;
			for (int m = 1; m < length; m++)
			{
				sum += expApprox(minEnergy-energy[m-1]);
				samplerScratch[m] = sum;
			}
			sum += expApprox(minEnergy-energy[length-1]);
			for (int m = length; m < _lengthRoundedUp; m++)
				samplerScratch[m] = Double.POSITIVE_INFINITY;

			int half = _lengthRoundedUp >> 1;
			while (true)
			{
				// Sample from the distribution using a binary search.
				double randomValue = sum * rand.nextDouble();
				sampleIndex = 0;
				for (int bitValue = half; bitValue > 0; bitValue >>= 1)
				{
					int testIndex = sampleIndex | bitValue;
					if (randomValue > samplerScratch[testIndex]) sampleIndex = testIndex;
				}

				// Rejection sampling, since the approximation of the exponential function is so coarse
				double logp = minEnergy-energy[sampleIndex];
				if (Double.isNaN(logp)) throw new DimpleException("Energy value is NaN");
				if (rand.nextDouble()*expApprox(logp) <= Math.exp(logp)) break;
			}
		}

		return sampleIndex;
	}

	// This is an approximation to the exponential function; inputs must be non-positive
	// To facilitate subsequent rejection sampling, the error versus the correct exponential function needs to be always positive
	// This is true except for very large negative inputs, for values just as the output approaches zero
	// To ensure rejection is never in an infinite loop, this must reach 0 for large negative inputs before the Math.exp function does
	public final static double expApprox(double value)
	{
		// Convert input to base2 log, then convert integer part into IEEE754 exponent
		final long expValue = (long)((int)(1512775.395195186 * value) + 0x3FF00000) << 32;	// 1512775.395195186 = 2^20/log(2)
		return Double.longBitsToDouble(expValue & ~(expValue >> 63));	// Clip result if negative and convert to a double
	}

	
	// Determine whether or not this variable is a deterministic dependent variable; that is, one that corresponds
	// to the output of a directed deterministic factor
	public boolean isDeterministicDependent()
	{
		for (INode f : _var.getSiblings())
		{
			Factor factor = (Factor)f;
			if (factor.getFactorFunction().isDeterministicDirected() && factor.isDirectedTo(_var))
				return true;
		}
		return false;
	}
	
	// Determine whether or not this variable has variables that are deterministic dependents of this variable
	public boolean hasDeterministicDependents()
	{
		for (INode f : _var.getSiblings())
		{
			Factor factor = (Factor)f;
			if (factor.getFactorFunction().isDeterministicDirected() && !factor.isDirectedTo(_var))
				return true;
		}
		return false;
	}
	
	@Override
	public void createNonEdgeSpecificState()
	{
			_outputMsg = new DiscreteSample(0, 0);
			_outputMsg = (DiscreteSample)resetOutputMessage(_outputMsg);
			_sampleIndex = 0;
		
		//TODO: Is this the right thing to do?
	    if (_sampleIndexArray != null)
			saveAllSamples();

		_beliefHistogram = new long[((Discrete)getModelObject()).getDiscreteDomain().size()];
		_bestSampleIndex = -1;
	

	}
	
	@Override
	public Object []  createMessages(ISolverFactor factor)
	{
		int portNum = _var.getPortNum(factor.getModelObject());
    	_numPorts= Math.max(portNum+1, _numPorts);
    	
	    _inPortMsgs = Arrays.copyOf(_inPortMsgs, _numPorts);
	    
    	_inPortMsgs[portNum] = createDefaultMessage();
    	
    	
	    _lengthRoundedUp = Utilities.nextPow2(_input.length);
	    _samplerScratch = new double[_lengthRoundedUp];
	    _conditional = new double[_input.length];
	    
		
		
		
		return new Object []{_inPortMsgs[portNum],_outputMsg};
	}

	public double [] createDefaultMessage()
	{
		double[] retVal = new double[((Discrete)_var).getDiscreteDomain().size()];
		return (double[])resetInputMessage(retVal);
	}

	@Override
	public Object resetInputMessage(Object message)
	{
		double [] retval = (double[])message;
		Arrays.fill(retval, 0);
		return retval;
	}
	
	@Override
	public Object resetOutputMessage(Object message)
	{
		DiscreteSample ds = (DiscreteSample)message;
<<<<<<< HEAD
		ds.index = _var.hasFixedValue() ? _varDiscrete.getFixedValueIndex() : 0;	// Normally zero, but use fixed value if one has been set
		ds.value = _varDiscrete.getDiscreteDomain().getElement(ds.index);
=======
		ds.setIndex(_var.hasFixedValue() ? _varDiscrete.getFixedValueIndex() : 0);	// Normally zero, but use fixed value if one has been set
		ds.setObject(_varDiscrete.getDiscreteDomain().getElements()[ds.getIndex()]);
>>>>>>> c3851117
		return ds;
	}

	@Override
	public void resetEdgeMessages(int portNum)
	{
		_inPortMsgs[portNum] = (double[])resetInputMessage(_inPortMsgs[portNum]);
		if (!_holdSampleValue)
			_outputMsg = (DiscreteSample)resetOutputMessage(_outputMsg);
	}

	@Override
	public Object getInputMsg(int portIndex)
	{
		return _inPortMsgs[portIndex];
	}

	@Override
	public Object getOutputMsg(int portIndex)
	{
		return _outputMsg;
	}

	@Override
	public void setInputMsg(int portIndex, Object obj)
	{
		_inPortMsgs[portIndex] = (double[])obj;
		
	}

	@Override
	public void moveMessages(ISolverNode other, int thisPortNum, int otherPortNum)
	{
		SDiscreteVariable ovar = ((SDiscreteVariable)other);
		_inPortMsgs[thisPortNum] = ovar._inPortMsgs[otherPortNum];
	}
	
	@Override
    public void moveNonEdgeSpecificState(ISolverNode other)
    {
		SDiscreteVariable ovar = ((SDiscreteVariable)other);
		_outputMsg = ovar._outputMsg;
		_sampleIndexArray = ovar._sampleIndexArray;
		_beliefHistogram = ovar._beliefHistogram;
		_sampleIndex = ovar._sampleIndex;
		_conditional = ovar._conditional;
		_samplerScratch = ovar._samplerScratch;
		_bestSampleIndex = ovar._bestSampleIndex;
		_lengthRoundedUp = ovar._lengthRoundedUp;
		
    }

	

	@Override
	public void initialize()
	{
		super.initialize();
		
		_bestSampleIndex = -1;
		int messageLength = _varDiscrete.getDiscreteDomain().size();
		for (int i = 0; i < messageLength; i++)
			_beliefHistogram[i] = 0;
		
	}

	
}<|MERGE_RESOLUTION|>--- conflicted
+++ resolved
@@ -323,13 +323,8 @@
 		_sampleIndex = index;
 
 		// Send the sample value to all output ports
-<<<<<<< HEAD
-		_outputMsg.index = index;
-		_outputMsg.value = _varDiscrete.getDiscreteDomain().getElement(index);
-=======
 		_outputMsg.setIndex(index);
-		_outputMsg.setObject(_varDiscrete.getDiscreteDomain().getElements()[index]);
->>>>>>> c3851117
+		_outputMsg.setObject(_varDiscrete.getDiscreteDomain().getElement(index));
 				
 		// If this variable has deterministic dependents, then set their values
 		if (_hasDeterministicDependents)
@@ -572,13 +567,8 @@
 	public Object resetOutputMessage(Object message)
 	{
 		DiscreteSample ds = (DiscreteSample)message;
-<<<<<<< HEAD
-		ds.index = _var.hasFixedValue() ? _varDiscrete.getFixedValueIndex() : 0;	// Normally zero, but use fixed value if one has been set
-		ds.value = _varDiscrete.getDiscreteDomain().getElement(ds.index);
-=======
 		ds.setIndex(_var.hasFixedValue() ? _varDiscrete.getFixedValueIndex() : 0);	// Normally zero, but use fixed value if one has been set
-		ds.setObject(_varDiscrete.getDiscreteDomain().getElements()[ds.getIndex()]);
->>>>>>> c3851117
+		ds.setObject(_varDiscrete.getDiscreteDomain().getElement(ds.getIndex()));
 		return ds;
 	}
 
