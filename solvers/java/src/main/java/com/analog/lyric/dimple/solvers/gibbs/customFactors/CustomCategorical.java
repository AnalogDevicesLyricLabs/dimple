--- conflicted
+++ resolved
@@ -42,12 +42,7 @@
 	private @Nullable SDiscreteVariable[] _outputVariables;
 	private int _parameterDimension;
 	private int _numParameterEdges;
-<<<<<<< HEAD
-	private int _numOutputEdges;
 	private @Nullable int[] _constantOutputCounts;
-=======
-	private int[] _constantOutputCounts;
->>>>>>> cad11427
 	private boolean _hasConstantOutputs;
 	private static final int NUM_PARAMETERS = 1;
 	private static final int PARAMETER_INDEX = 0;
@@ -111,112 +106,83 @@
 		super.initialize();
 
 		// Determine what parameters are constants or edges, and save the state
-<<<<<<< HEAD
-		determineParameterConstantsAndEdges();
+		determineConstantsAndEdges();
+				}
+	
+	
+	private void determineConstantsAndEdges()
+	{
+		// Get the factor function and related state
+		FactorFunction factorFunction = _factor.getFactorFunction();
+		Categorical specificFactorFunction = (Categorical)factorFunction.getContainedFactorFunction();	// In case the factor function is wrapped
+		boolean hasFactorFunctionConstructorConstants = specificFactorFunction.hasConstantParameters();
+
 		
+		// Pre-determine whether or not the parameters are constant
+		List<? extends VariableBase> siblings = _factor.getSiblings();
+		if (hasFactorFunctionConstructorConstants)
+		{
+			// The factor function has fixed parameters provided in the factor-function constructor
+			_numParameterEdges = 0;
+			_hasConstantOutputs = factorFunction.hasConstants();
+			_parameterDimension = specificFactorFunction.getDimension();
+		}
+		else
+		{
+			boolean hasConstantParameters = factorFunction.isConstantIndex(PARAMETER_INDEX);
+			_numParameterEdges = hasConstantParameters ? 0 : 1;
+			_hasConstantOutputs = factorFunction.hasConstantAtOrAboveIndex(PARAMETER_INDEX + 1);
+			if (hasConstantParameters)
+			{
+				double[] constantParameters = (double[])factorFunction.getConstantByIndex(PARAMETER_INDEX);
+				_parameterDimension = constantParameters.length;
+			}
+			else
+			{
+				_parameterDimension = (((RealJoint)siblings.get(PARAMETER_INDEX))).getRealDomain().getNumVars();
+			}
+		}
+
 		
 		// Pre-compute statistics associated with any constant output values
 		_constantOutputCounts = null;
 		if (_hasConstantOutputs)
 		{
-			FactorFunction factorFunction = _factor.getFactorFunction();
 			Object[] constantValues = factorFunction.getConstants();
 			int[] constantIndices = factorFunction.getConstantIndices();
 			final int[] constantOutputCounts = _constantOutputCounts = new int[_parameterDimension];
 			for (int i = 0; i < constantIndices.length; i++)
 			{
-				if (_hasFactorFunctionConstructorConstants || constantIndices[i] >= NUM_PARAMETERS)
+				if (hasFactorFunctionConstructorConstants || constantIndices[i] >= NUM_PARAMETERS)
 				{
 					int outputValue = FactorFunctionUtilities.toInteger(constantValues[i]);
 					constantOutputCounts[outputValue]++;	// Histogram among constant outputs
 				}
 			}
 		}
-=======
-		determineConstantsAndEdges();
->>>>>>> cad11427
-	}
-	
-	
-	private void determineConstantsAndEdges()
-	{
-		// Get the factor function and related state
-		FactorFunction factorFunction = _factor.getFactorFunction();
-		Categorical specificFactorFunction = (Categorical)factorFunction.getContainedFactorFunction();	// In case the factor function is wrapped
-		boolean hasFactorFunctionConstructorConstants = specificFactorFunction.hasConstantParameters();
-
-		
-		// Pre-determine whether or not the parameters are constant
-		List<? extends VariableBase> siblings = _factor.getSiblings();
-		if (hasFactorFunctionConstructorConstants)
-		{
-			// The factor function has fixed parameters provided in the factor-function constructor
-			_numParameterEdges = 0;
-			_hasConstantOutputs = factorFunction.hasConstants();
-			_parameterDimension = specificFactorFunction.getDimension();
-		}
-		else
-		{
-			boolean hasConstantParameters = factorFunction.isConstantIndex(PARAMETER_INDEX);
-			_numParameterEdges = hasConstantParameters ? 0 : 1;
-			_hasConstantOutputs = factorFunction.hasConstantAtOrAboveIndex(PARAMETER_INDEX + 1);
-			if (hasConstantParameters)
-			{
-				double[] constantParameters = (double[])factorFunction.getConstantByIndex(PARAMETER_INDEX);
-				_parameterDimension = constantParameters.length;
-			}
-			else
-			{
-				_parameterDimension = (((RealJoint)siblings.get(PARAMETER_INDEX))).getRealDomain().getNumVars();
-			}
-		}
-
-		
-<<<<<<< HEAD
-		// Save output variables
-		final SDiscreteVariable[] outputVariables = _outputVariables = new SDiscreteVariable[_numOutputEdges];
-		for (int i = 0; i < _numOutputEdges; i++)
-			outputVariables[i] = (SDiscreteVariable)((siblings.get(i + _numParameterEdges)).getSolver());
-=======
-		// Pre-compute statistics associated with any constant output values
-		_constantOutputCounts = null;
-		if (_hasConstantOutputs)
-		{
-			Object[] constantValues = factorFunction.getConstants();
-			int[] constantIndices = factorFunction.getConstantIndices();
-			_constantOutputCounts = new int[_parameterDimension];
-			for (int i = 0; i < constantIndices.length; i++)
-			{
-				if (hasFactorFunctionConstructorConstants || constantIndices[i] >= NUM_PARAMETERS)
-				{
-					int outputValue = FactorFunctionUtilities.toInteger(constantValues[i]);
-					_constantOutputCounts[outputValue]++;	// Histogram among constant outputs
-				}
-			}
-		}
-		
-		
+	
+	
 		// Save output variables and add to the statistics any output variables that have fixed values
 		int numVariableOutputs = 0;		// First, determine how many output variables are not fixed
 		for (int edge = _numParameterEdges; edge < _numPorts; edge++)
 			if (!(siblings.get(edge).hasFixedValue()))
 				numVariableOutputs++;
-		_outputVariables = new SDiscreteVariable[numVariableOutputs];
+		final SDiscreteVariable[] outputVariables = _outputVariables = new SDiscreteVariable[numVariableOutputs];
 		for (int edge = _numParameterEdges, index = 0; edge < _numPorts; edge++)
 		{
 			Discrete outputVariable = (Discrete)siblings.get(edge);
 			if (outputVariable.hasFixedValue())
 			{
 				int outputValue = outputVariable.getFixedValueIndex();
-				if (_constantOutputCounts == null)
-					_constantOutputCounts = new int[_parameterDimension];
-				_constantOutputCounts[outputValue]++;	// Histogram among constant outputs
+				int[] constantOutputCounts = _constantOutputCounts;
+				if (constantOutputCounts == null)
+					constantOutputCounts = _constantOutputCounts = new int[_parameterDimension];
+				constantOutputCounts[outputValue]++;	// Histogram among constant outputs
 				_hasConstantOutputs = true;
 			}
 			else
-				_outputVariables[index++] = (SDiscreteVariable)outputVariable.getSolver();
-		}
->>>>>>> cad11427
+				outputVariables[index++] = (SDiscreteVariable)outputVariable.getSolver();
+		}
 	}
 	
 	
@@ -224,13 +190,8 @@
 	public void createMessages()
 	{
 		super.createMessages();
-<<<<<<< HEAD
-		determineParameterConstantsAndEdges();	// Call this here since initialize may not have been called yet
+		determineConstantsAndEdges();	// Call this here since initialize may not have been called yet
 		final Object[] outputMsgs = _outputMsgs = new Object[_numPorts];
-=======
-		determineConstantsAndEdges();	// Call this here since initialize may not have been called yet
-		_outputMsgs = new Object[_numPorts];
->>>>>>> cad11427
 		for (int port = 0; port < _numParameterEdges; port++)	// Only parameter edges
 			outputMsgs[port] = new DirichletParameters(_parameterDimension);
 	}
