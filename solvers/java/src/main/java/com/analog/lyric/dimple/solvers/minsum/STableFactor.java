--- conflicted
+++ resolved
@@ -247,16 +247,4 @@
 	{
 		return _dampingParams[index];
 	}
-<<<<<<< HEAD
-	
-	@Override
-	public void initialize()
-	{
-		super.initialize();
-		getFactorTable().getIndicesSparseUnsafe();
-		getFactorTable().getWeightsSparseUnsafe();
-	}
-
-=======
->>>>>>> 4da19845
 }
